--- conflicted
+++ resolved
@@ -164,11 +164,7 @@
 
 go_repository(
     name = "com_github_libp2p_go_libp2p",
-<<<<<<< HEAD
-    tag = "v6.0.23",
-=======
     commit = "69ff94d8cf2e30670ca8c41c8a4f012e7dd73056",
->>>>>>> f57daedb
     importpath = "github.com/libp2p/go-libp2p",
 )
 
