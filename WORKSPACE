--- conflicted
+++ resolved
@@ -430,11 +430,7 @@
 
 go_repository(
     name = "com_github_libp2p_go_libp2p_interface_pnet",
-<<<<<<< HEAD
-    tag = "v3.0.0",
-=======
     tag = "v0.2.0",
->>>>>>> de9acff9
     importpath = "github.com/libp2p/go-libp2p-interface-pnet",
 )
 
