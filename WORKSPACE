load("@bazel_tools//tools/build_defs/repo:http.bzl", "http_archive")

http_archive(
    name = "io_bazel_rules_go",
    url = "https://github.com/bazelbuild/rules_go/releases/download/0.16.2/rules_go-0.16.2.tar.gz",
    sha256 = "f87fa87475ea107b3c69196f39c82b7bbf58fe27c62a338684c20ca17d1d8613",
)

http_archive(
    name = "bazel_gazelle",
    urls = ["https://github.com/bazelbuild/bazel-gazelle/releases/download/0.15.0/bazel-gazelle-0.15.0.tar.gz"],
    sha256 = "6e875ab4b6bf64a38c352887760f21203ab054676d9c1b274963907e0768740d",
)

http_archive(
    name = "com_github_atlassian_bazel_tools",
    strip_prefix = "bazel-tools-6fef37f33dfa0189be9df4d3d60e6291bfe71177",
    urls = ["https://github.com/atlassian/bazel-tools/archive/6fef37f33dfa0189be9df4d3d60e6291bfe71177.zip"],
)

git_repository(
    name = "io_bazel_rules_docker",
    commit = "7401cb256222615c497c0dee5a4de5724a4f4cc7",  # 2018-06-22
    remote = "https://github.com/bazelbuild/rules_docker.git",
)

load("@io_bazel_rules_docker//docker:docker.bzl", "docker_repositories")

docker_repositories()

git_repository(
    name = "build_bazel_rules_nodejs",
    remote = "https://github.com/bazelbuild/rules_nodejs.git",
    tag = "0.16.2",
)

load("@build_bazel_rules_nodejs//:package.bzl", "rules_nodejs_dependencies")

rules_nodejs_dependencies()

load("@build_bazel_rules_nodejs//:defs.bzl", "node_repositories", "yarn_install")

node_repositories()

yarn_install(
    name = "npm",
    package_json = "//:package.json",
    yarn_lock = "//:yarn.lock",
)

# This requires rules_docker to be fully instantiated before it is pulled in.
git_repository(
    name = "io_bazel_rules_k8s",
    commit = "2054f7bf4d51f9e439313c56d7a208960a8a179f",  # 2018-07-29
    remote = "https://github.com/bazelbuild/rules_k8s.git",
)

load("@io_bazel_rules_k8s//k8s:k8s.bzl", "k8s_repositories", "k8s_defaults")

k8s_repositories()

_CLUSTER = "minikube"

_NAMESPACE = "default"

[k8s_defaults(
    name = "k8s_" + kind,
    cluster = _CLUSTER,
    #context = _CONTEXT,
    kind = kind,
    namespace = _NAMESPACE,
) for kind in [
    "deploy",
    "service",
    "secret",
    "priority_class",
    "pod",
]]

load("@io_bazel_rules_go//go:def.bzl", "go_rules_dependencies", "go_register_toolchains")

go_rules_dependencies()

go_register_toolchains()

load("@bazel_gazelle//:deps.bzl", "gazelle_dependencies", "go_repository")

gazelle_dependencies()

load("@com_github_atlassian_bazel_tools//gometalinter:deps.bzl", "gometalinter_dependencies")

gometalinter_dependencies()

load(
    "@io_bazel_rules_docker//go:image.bzl",
    _go_image_repos = "repositories",
)

_go_image_repos()

git_repository(
    name = "io_kubernetes_build",
    commit = "4ce715fbe67d8fbed05ec2bb47a148e754100a4b",
    remote = "https://github.com/kubernetes/repo-infra.git",
)

git_repository(
    name = "com_github_jmhodges_bazel_gomock",
    commit = "5b73edb74e569ff404b3beffc809d6d9f205e0e4",
    remote = "https://github.com/jmhodges/bazel_gomock.git",
)

go_repository(
    name = "com_github_golang_mock",
    tag = "v1.1.1",
    importpath = "github.com/golang/mock",
)

# External dependencies

go_repository(
    name = "com_github_ethereum_go_ethereum",
    importpath = "github.com/ethereum/go-ethereum",
    # Note: go-ethereum is not bazel-friendly with regards to cgo. We have a
    # a fork that has resolved these issues by disabling HID/USB support and
    # some manual fixes for c imports in the crypto package. This is forked
    # branch should be updated from time to time with the latest go-ethereum
    # code.
    remote = "https://github.com/prysmaticlabs/bazel-go-ethereum",
    vcs = "git",
    commit = "f4b3f83362a4cf2928e57914af040aea76c8a7d6",
)

go_repository(
    name = "com_github_urfave_cli",
    commit = "b67dcf995b6a7b7f14fad5fcb7cc5441b05e814b",
    importpath = "github.com/urfave/cli",
)

go_repository(
    name = "com_github_go_yaml_yaml",
    tag = "v2.2.1",
    importpath = "github.com/go-yaml/yaml",
    commit = "51d6538a90f86fe93ac480b35f37b2be17fef232",
)

go_repository(
    name = "com_github_x_cray_logrus_prefixed_formatter",
    tag = "v0.5.2",
    importpath = "github.com/x-cray/logrus-prefixed-formatter",
)

go_repository(
    name = "com_github_mgutz_ansi",
    commit = "9520e82c474b0a04dd04f8a40959027271bab992",
    importpath = "github.com/mgutz/ansi",
)

go_repository(
    name = "com_github_fjl_memsize",
    commit = "2a09253e352a56f419bd88effab0483f52da4c7d",
    importpath = "github.com/fjl/memsize",
)

go_repository(
    name = "com_github_libp2p_go_libp2p",
    tag = "v6.0.23",
    importpath = "github.com/libp2p/go-libp2p",
)

go_repository(
    name = "com_github_libp2p_go_libp2p_peer",
    tag = "v2.4.0",
    importpath = "github.com/libp2p/go-libp2p-peer",
)

go_repository(
    name = "com_github_libp2p_go_libp2p_crypto",
    build_file_proto_mode = "disable_global",
    tag = "v2.0.1",
    importpath = "github.com/libp2p/go-libp2p-crypto",
)

go_repository(
    name = "com_github_multiformats_go_multiaddr",
    commit = "ec8630b6b7436b5d7f6c1c2366d3d7214d1b29e2",
    importpath = "github.com/multiformats/go-multiaddr",
)

go_repository(
    name = "com_github_ipfs_go_log",
    tag = "v1.5.7",
    importpath = "github.com/ipfs/go-log",
)

go_repository(
    name = "com_github_multiformats_go_multihash",
    tag = "v1.0.8",
    importpath = "github.com/multiformats/go-multihash",
)

go_repository(
    name = "com_github_libp2p_go_libp2p_swarm",
    tag = "v3.0.22",
    importpath = "github.com/libp2p/go-libp2p-swarm",
)

go_repository(
    name = "com_github_libp2p_go_libp2p_host",
    tag = "v3.0.15",
    importpath = "github.com/libp2p/go-libp2p-host",
)

go_repository(
    name = "com_github_libp2p_go_libp2p_peerstore",
    tag = "v2.0.6",
    importpath = "github.com/libp2p/go-libp2p-peerstore",
)

go_repository(
    name = "com_github_libp2p_go_libp2p_circuit",
<<<<<<< HEAD
    tag = "v2.3.2",
=======
    commit = "f83937ed3384bb289ba39ee0c4f428f26013390a",
>>>>>>> b1cd583d
    importpath = "github.com/libp2p/go-libp2p-circuit",
)

go_repository(
    name = "com_github_coreos_go_semver",
    tag = "v0.2.0",
    importpath = "github.com/coreos/go-semver",
)

go_repository(
    name = "com_github_libp2p_go_libp2p_interface_connmgr",
    tag = "v0.0.21",
    importpath = "github.com/libp2p/go-libp2p-interface-connmgr",
)

go_repository(
    name = "com_github_libp2p_go_conn_security_multistream",
    tag = "v0.1.15",
    importpath = "github.com/libp2p/go-conn-security-multistream",
)

go_repository(
    name = "com_github_libp2p_go_libp2p_metrics",
    tag = "v2.1.7",
    importpath = "github.com/libp2p/go-libp2p-metrics",
)

go_repository(
    name = "com_github_libp2p_go_libp2p_net",
    tag = "v3.0.15",
    importpath = "github.com/libp2p/go-libp2p-net",
)

go_repository(
    name = "com_github_whyrusleeping_mafmt",
    commit = "c75a64cef2f64e7d538e6d43a8c58449ba2ab735",
    importpath = "github.com/whyrusleeping/mafmt",
)

go_repository(
    name = "com_github_multiformats_go_multiaddr_net",
    commit = "f0af4033635f1241179700537dacdc04f2803df8",
    importpath = "github.com/multiformats/go-multiaddr-net",
)

go_repository(
    name = "com_github_agl_ed25519",
    commit = "5312a61534124124185d41f09206b9fef1d88403",
    importpath = "github.com/agl/ed25519",
)

go_repository(
    name = "com_github_minio_blake2b_simd",
    commit = "3f5f724cb5b182a5c278d6d3d55b40e7f8c2efb4",
    importpath = "github.com/minio/blake2b-simd",
)

go_repository(
    name = "com_github_gxed_hashland",
    commit = "d9f6b97f8db22dd1e090fd0bbbe98f09cc7dd0a8",
    importpath = "github.com/gxed/hashland",
)

go_repository(
    name = "com_github_mattn_go_colorable",
    tag = "v0.0.9",
    importpath = "github.com/mattn/go-colorable",
)

go_repository(
    name = "com_github_whyrusleeping_mdns",
    commit = "ef14215e6b30606f4ce84174ed7a644a05cb1af3",
    importpath = "github.com/whyrusleeping/mdns",
)

go_repository(
    name = "com_github_btcsuite_btcd",
    commit = "67e573d211ace594f1366b4ce9d39726c4b19bd0",
    importpath = "github.com/btcsuite/btcd",
)

go_repository(
    name = "com_github_minio_sha256_simd",
    commit = "51976451ce1942acbb55707a983ed232fa027110",
    importpath = "github.com/minio/sha256-simd",
)

go_repository(
    name = "com_github_mr_tron_base58",
    commit = "c8897612421d88a51012eaa53bf7267686173ae5",
    importpath = "github.com/mr-tron/base58",
)

go_repository(
    name = "com_github_whyrusleeping_go_smux_yamux",
    commit = "49458276a01f7fbc32ff62c8955fa3e852b8e772",
    importpath = "github.com/whyrusleeping/go-smux-yamux",
)

go_repository(
    name = "com_github_libp2p_go_libp2p_secio",
    build_file_proto_mode = "disable_global",
    tag = "v2.0.17",
    importpath = "github.com/libp2p/go-libp2p-secio",
)

go_repository(
    name = "com_github_libp2p_go_tcp_transport",
    tag = "v2.0.16",
    importpath = "github.com/libp2p/go-tcp-transport",
)

go_repository(
    name = "com_github_libp2p_go_libp2p_protocol",
    tag = "v1.0.0",
    importpath = "github.com/libp2p/go-libp2p-protocol",
)

go_repository(
    name = "com_github_jbenet_goprocess",
    commit = "b497e2f366b8624394fb2e89c10ab607bebdde0b",
    importpath = "github.com/jbenet/goprocess",
)

go_repository(
    name = "com_github_multiformats_go_multistream",
    commit = "0c61f185f3d6e16bcda416874e7a0fca4696e7e0",
    importpath = "github.com/multiformats/go-multistream",
)

go_repository(
    name = "com_github_libp2p_go_libp2p_loggables",
    tag = "v1.1.24",
    importpath = "github.com/libp2p/go-libp2p-loggables",
)

go_repository(
    name = "com_github_libp2p_go_libp2p_nat",
    tag = "v0.8.8",
    importpath = "github.com/libp2p/go-libp2p-nat",
)

go_repository(
    name = "com_github_multiformats_go_multiaddr_dns",
    tag = "v0.2.5",
    importpath = "github.com/multiformats/go-multiaddr-dns",
)

go_repository(
    name = "com_github_fd_go_nat",
    tag = "v1.0.0",
    importpath = "github.com/fd/go-nat",
)

go_repository(
    name = "com_github_whyrusleeping_go_logging",
    commit = "0457bb6b88fc1973573aaf6b5145d8d3ae972390",
    importpath = "github.com/whyrusleeping/go-logging",
)

go_repository(
    name = "com_github_mattn_go_isatty",
    tag = "v0.0.4",
    importpath = "github.com/mattn/go-isatty",
)

go_repository(
    name = "com_github_libp2p_go_stream_muxer",
    tag = "v3.0.1",
    importpath = "github.com/libp2p/go-stream-muxer",
)

go_repository(
    name = "com_github_libp2p_go_libp2p_transport_upgrader",
    tag = "v0.1.16",
    importpath = "github.com/libp2p/go-libp2p-transport-upgrader",
)

go_repository(
    name = "com_github_libp2p_go_testutil",
    tag = "v1.2.10",
    importpath = "github.com/libp2p/go-testutil",
)

go_repository(
    name = "com_github_whyrusleeping_go_smux_multistream",
    commit = "e799b10bc6eea2cc5ce18f7b7b4d8e1a0439476d",
    importpath = "github.com/whyrusleeping/go-smux-multistream",
)

go_repository(
    name = "com_github_libp2p_go_maddr_filter",
    tag = "v1.1.10",
    importpath = "github.com/libp2p/go-maddr-filter",
)

go_repository(
    name = "com_github_libp2p_go_libp2p_transport",
    tag = "v3.0.15",
    importpath = "github.com/libp2p/go-libp2p-transport",
)

go_repository(
    name = "com_github_libp2p_go_addr_util",
    tag = "v2.0.7",
    importpath = "github.com/libp2p/go-addr-util",
)

go_repository(
    name = "com_github_libp2p_go_libp2p_interface_pnet",
    tag = "v3.0.0",
    importpath = "github.com/libp2p/go-libp2p-interface-pnet",
)

go_repository(
    name = "com_github_libp2p_go_conn_security",
    tag = "v0.1.15",
    importpath = "github.com/libp2p/go-conn-security",
)

go_repository(
    name = "com_github_whyrusleeping_timecache",
    commit = "cfcb2f1abfee846c430233aef0b630a946e0a5a6",
    importpath = "github.com/whyrusleeping/timecache",
)

go_repository(
    name = "com_github_miekg_dns",
    tag = "v1.0.15",
    importpath = "github.com/miekg/dns",
)

go_repository(
    name = "com_github_opentracing_opentracing_go",
    commit = "be550b025b433cdfa2f11efb962afa2ea3c4d967",
    importpath = "github.com/opentracing/opentracing-go",
)

go_repository(
    name = "com_github_libp2p_go_reuseport",
    tag = "v0.1.18",
    importpath = "github.com/libp2p/go-reuseport",
)

go_repository(
    name = "com_github_huin_goupnp",
    tag = "v1.0.0",
    importpath = "github.com/huin/goupnp",
)

go_repository(
    name = "com_github_spaolacci_murmur3",
    commit = "f09979ecbc725b9e6d41a297405f65e7e8804acc",
    importpath = "github.com/spaolacci/murmur3",
)

go_repository(
    name = "com_github_jbenet_go_temp_err_catcher",
    commit = "aac704a3f4f27190b4ccc05f303a4931fd1241ff",
    importpath = "github.com/jbenet/go-temp-err-catcher",
)

go_repository(
    name = "com_github_satori_go_uuid",
    commit = "b2ce2384e17bbe0c6d34077efa39dbab3e09123b",
    importpath = "github.com/satori/go.uuid",
)

go_repository(
    name = "com_github_sirupsen_logrus",
    tag = "v1.2.0",
    importpath = "github.com/sirupsen/logrus",
)

go_repository(
    name = "org_golang_x_sys",
    commit = "62eef0e2fa9b2c385f7b2778e763486da6880d37",
    importpath = "golang.org/x/sys",
)

go_repository(
    name = "com_github_whyrusleeping_yamux",
    commit = "5364a42fe4b5efa5967c11c8f9b0f049cac0c4a9",
    importpath = "github.com/whyrusleeping/yamux",
)

go_repository(
    name = "com_github_libp2p_go_flow_metrics",
    tag = "v0.2.0",
    importpath = "github.com/libp2p/go-flow-metrics",
)

go_repository(
    name = "com_github_libp2p_go_msgio",
    tag = "v0.0.6",
    importpath = "github.com/libp2p/go-msgio",
)

go_repository(
    name = "com_github_jackpal_gateway",
    tag = "v1.0.5",
    importpath = "github.com/jackpal/gateway",
)

go_repository(
    name = "com_github_whyrusleeping_multiaddr_filter",
    commit = "e903e4adabd70b78bc9293b6ee4f359afb3f9f59",
    importpath = "github.com/whyrusleeping/multiaddr-filter",
)

go_repository(
    name = "com_github_libp2p_go_ws_transport",
    tag = "v2.0.15",
    importpath = "github.com/libp2p/go-ws-transport",
)

go_repository(
    name = "org_golang_x_crypto",
    commit = "3d3f9f413869b949e48070b5bc593aa22cc2b8f2",
    importpath = "golang.org/x/crypto",
)

go_repository(
    name = "com_github_jackpal_go_nat_pmp",
    tag = "v1.0.1",
    importpath = "github.com/jackpal/go-nat-pmp",
)

go_repository(
    name = "com_github_libp2p_go_reuseport_transport",
    tag = "v0.1.11",
    importpath = "github.com/libp2p/go-reuseport-transport",
)

go_repository(
    name = "com_github_libp2p_go_sockaddr",
    tag = "v1.0.3",
    importpath = "github.com/libp2p/go-sockaddr",
)

go_repository(
    name = "com_github_whyrusleeping_go_notifier",
    commit = "097c5d47330ff6a823f67e3515faa13566a62c6f",
    importpath = "github.com/whyrusleeping/go-notifier",
)

go_repository(
    name = "com_github_gorilla_websocket",
    tag = "v1.4.0",
    importpath = "github.com/gorilla/websocket",
)

go_repository(
    name = "com_github_whyrusleeping_go_smux_multiplex",
    commit = "c9680d872b8e73a2fc8d9bba3eacabf1e8add80d",
    importpath = "github.com/whyrusleeping/go-smux-multiplex",
)

go_repository(
    name = "com_github_gxed_eventfd",
    commit = "80a92cca79a8041496ccc9dd773fcb52a57ec6f9",
    importpath = "github.com/gxed/eventfd",
)

go_repository(
    name = "com_github_gxed_goendian",
    commit = "0f5c6873267e5abf306ffcdfcfa4bf77517ef4a7",
    importpath = "github.com/gxed/GoEndian",
)

go_repository(
    name = "com_github_syndtr_goleveldb",
    commit = "f9080354173f192dfc8821931eacf9cfd6819253",
    importpath = "github.com/syndtr/goleveldb",
)

go_repository(
    name = "com_github_libp2p_go_libp2p_blankhost",
    tag = "v0.3.15",
    importpath = "github.com/libp2p/go-libp2p-blankhost",
)

go_repository(
    name = "com_github_steakknife_hamming",
    tag = "0.2.5",
    importpath = "github.com/steakknife/hamming",
)

go_repository(
    name = "io_opencensus_go",
    tag = "v0.18.0",
    importpath = "go.opencensus.io",
)

go_repository(
    name = "org_golang_google_api",
    commit = "faade3cbb06a30202f2da53a8a5e3c4afe60b0c2",
    importpath = "google.golang.org/api",
)

go_repository(
    name = "org_golang_x_sync",
    commit = "42b317875d0fa942474b76e1b46a6060d720ae6e",
    importpath = "golang.org/x/sync",
)

go_repository(
    name = "com_github_golang_lint",
    commit = "c67002cb31c3a748b7688c27f20d8358b4193582",
    importpath = "github.com/golang/lint",
)

go_repository(
    name = "org_golang_x_lint",
    commit = "c67002cb31c3a748b7688c27f20d8358b4193582",
    importpath = "golang.org/x/lint",
)

go_repository(
    name = "com_github_aristanetworks_goarista",
    commit = "5faa74ffbed7096292069fdcd0eae96146a3158a",
    importpath = "github.com/aristanetworks/goarista",
)

go_repository(
    name = "com_github_prometheus_client_golang",
    commit = "3fb53dff765f8a3e0f9d8b1d5b86d4f8c4eb3a09",
    importpath = "github.com/prometheus/client_golang",
)

go_repository(
    name = "com_github_prometheus_client_model",
    commit = "5c3871d89910bfb32f5fcab2aa4b9ec68e65a99f",
    importpath = "github.com/prometheus/client_model",
)

go_repository(
    name = "com_github_prometheus_common",
    commit = "1f2c4f3cd6db5fd6f68f36af6b6d5d936fd93c4e",
    importpath = "github.com/prometheus/common",
)

go_repository(
    name = "com_github_prometheus_procfs",
    commit = "185b4288413d2a0dd0806f78c90dde719829e5ae",
    importpath = "github.com/prometheus/procfs",
)

go_repository(
    name = "com_github_prometheus_prometheus",
    tag = "0.20.0",
    importpath = "github.com/prometheus/prometheus",
)

go_repository(
    name = "com_github_beorn7_perks",
    commit = "3a771d992973f24aa725d07868b467d1ddfceafb",
    importpath = "github.com/beorn7/perks",
)

go_repository(
    name = "com_github_matttproud_golang_protobuf_extensions",
    tag = "v1.0.1",
    importpath = "github.com/matttproud/golang_protobuf_extensions",
)

go_repository(
    name = "com_github_boltdb_bolt",
    tag = "v1.3.1",
    importpath = "github.com/boltdb/bolt",
)

go_repository(
    name = "com_github_pborman_uuid",
    commit = "8b1b92947f46224e3b97bb1a3a5b0382be00d31e",
    importpath = "github.com/pborman/uuid",
)

go_repository(
    name = "com_github_libp2p_go_buffer_pool",
    tag = "v0.1.1",
    importpath = "github.com/libp2p/go-buffer-pool",
)

go_repository(
    name = "com_github_libp2p_go_mplex",
    tag = "v0.2.30",
    importpath = "github.com/libp2p/go-mplex",
)

go_repository(
    name = "com_github_libp2p_go_libp2p_pubsub",
    build_file_proto_mode = "disable_global",
    tag = "v0.10.2",
    importpath = "github.com/libp2p/go-libp2p-pubsub",
)

go_repository(
    name = "com_github_ipfs_go_ipfs_util",
    tag = "v1.2.8",
    importpath = "github.com/ipfs/go-ipfs-util",
)

go_repository(
    name = "com_github_google_uuid",
    tag = "v1.1.0",
    importpath = "github.com/google/uuid",
)

go_repository(
    name = "com_github_libp2p_go_libp2p_kad_dht",
    build_file_proto_mode = "disable_global",
    tag = "v4.4.12",
    importpath = "github.com/libp2p/go-libp2p-kad-dht",
)

go_repository(
    name = "com_github_ipfs_go_datastore",
    tag = "v0.3.0",
    importpath = "github.com/ipfs/go-datastore",
)

go_repository(
    name = "com_github_whyrusleeping_base32",
    commit = "c30ac30633ccdabefe87eb12465113f06f1bab75",
    importpath = "github.com/whyrusleeping/base32",
)

go_repository(
    name = "com_github_ipfs_go_cid",
    tag = "v0.9.0",
    importpath = "github.com/ipfs/go-cid",
)

go_repository(
    name = "com_github_libp2p_go_libp2p_record",
    build_file_proto_mode = "disable_global",
    tag = "v4.1.7",
    importpath = "github.com/libp2p/go-libp2p-record",
)

go_repository(
    name = "com_github_libp2p_go_libp2p_routing",
    tag = "v2.7.1",
    importpath = "github.com/libp2p/go-libp2p-routing",
)

go_repository(
    name = "com_github_libp2p_go_libp2p_kbucket",
    tag = "v2.2.12",
    importpath = "github.com/libp2p/go-libp2p-kbucket",
)

go_repository(
    name = "com_github_jbenet_go_context",
    commit = "d14ea06fba99483203c19d92cfcd13ebe73135f4",
    importpath = "github.com/jbenet/go-context",
)

go_repository(
    name = "com_github_ipfs_go_todocounter",
    tag = "v1.0.1",
    importpath = "github.com/ipfs/go-todocounter",
)

go_repository(
    name = "com_github_whyrusleeping_go_keyspace",
    commit = "5b898ac5add1da7178a4a98e69cb7b9205c085ee",
    importpath = "github.com/whyrusleeping/go-keyspace",
)

go_repository(
    name = "com_github_multiformats_go_multibase",
    tag = "v0.3.0",
    importpath = "github.com/multiformats/go-multibase",
)

go_repository(
    name = "com_github_hashicorp_golang_lru",
    tag = "v0.5.0",
    importpath = "github.com/hashicorp/golang-lru",
)

go_repository(
    name = "com_github_ipfs_go_ipfs_addr",
    tag = "v0.1.25",
    importpath = "github.com/ipfs/go-ipfs-addr",
)

go_repository(
    name = "com_github_libp2p_go_libp2p_discovery",
    commit = "7153173e40fcf3aa2c6845f00c54119bea8b427f",
    importpath = "github.com/libp2p/go-libp2p-discovery",
)

go_repository(
    name = "com_github_libp2p_go_libp2p_autonat",
    commit = "c09caf7c16407d3f68a3b8c467cf1d7445443328",
    importpath = "github.com/libp2p/go-libp2p-autonat",
)

go_repository(
    name = "com_github_konsorten_go_windows_terminal_sequences",
    tag = "v1.0.1",
    importpath = "github.com/konsorten/go-windows-terminal-sequences",
)

go_repository(
    name = "com_github_libp2p_go_libp2p_interface_conn",
    commit = "c7cda99284db0bea441058da8fd1f1373c763ed6",
    importpath = "github.com/libp2p/go-libp2p-interface-conn",
)<|MERGE_RESOLUTION|>--- conflicted
+++ resolved
@@ -219,11 +219,7 @@
 
 go_repository(
     name = "com_github_libp2p_go_libp2p_circuit",
-<<<<<<< HEAD
-    tag = "v2.3.2",
-=======
     commit = "f83937ed3384bb289ba39ee0c4f428f26013390a",
->>>>>>> b1cd583d
     importpath = "github.com/libp2p/go-libp2p-circuit",
 )
 
