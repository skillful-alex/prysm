--- conflicted
+++ resolved
@@ -492,10 +492,7 @@
     name = "com_github_sirupsen_logrus",
     tag = "v0.11.5",
     importpath = "github.com/sirupsen/logrus",
-<<<<<<< HEAD
-=======
     commit = "91da99df23e3bad7f384338a5a8f636d04093d9a",
->>>>>>> cf9fe4ff
 )
 
 go_repository(
