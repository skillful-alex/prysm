--- conflicted
+++ resolved
@@ -104,7 +104,6 @@
 		c.beaconDB.RemovePendingDeposit(ctx, dep)
 	}
 
-<<<<<<< HEAD
 	// Check state root
 	stateRoot, err := hashutil.HashProto(beaconState)
 	if err != nil {
@@ -112,11 +111,11 @@
 	}
 	if !bytes.Equal(block.StateRootHash32, stateRoot[:]) {
 		return nil, fmt.Errorf("beacon state root is not equal to block state root: %#x != %#x", stateRoot, block.StateRootHash32)
-=======
-	// Update FFG checkpoints in DB.
+	}
+
+  // Update FFG checkpoints in DB.
 	if err := c.updateFFGCheckPts(beaconState); err != nil {
 		return nil, fmt.Errorf("could not update FFG checkpts: %v", err)
->>>>>>> b1ffc693
 	}
 
 	log.WithField("hash", fmt.Sprintf("%#x", blockRoot)).Debug("Processed beacon block")
