// Package blockchain defines the life-cycle and status of the beacon chain.
package blockchain

import (
	"context"
	"errors"
	"fmt"
	"time"

	"github.com/ethereum/go-ethereum/common"
	gethTypes "github.com/ethereum/go-ethereum/core/types"
	b "github.com/prysmaticlabs/prysm/beacon-chain/core/blocks"
	"github.com/prysmaticlabs/prysm/beacon-chain/core/state"
	"github.com/prysmaticlabs/prysm/beacon-chain/db"
	"github.com/prysmaticlabs/prysm/beacon-chain/powchain"
	pb "github.com/prysmaticlabs/prysm/proto/beacon/p2p/v1"
	"github.com/prysmaticlabs/prysm/shared/event"
	"github.com/prysmaticlabs/prysm/shared/hashutil"
	"github.com/prysmaticlabs/prysm/shared/params"
	"github.com/sirupsen/logrus"
)

var log = logrus.WithField("prefix", "blockchain")

// ChainService represents a service that handles the internal
// logic of managing the full PoS beacon chain.
type ChainService struct {
	ctx                context.Context
	Cancel             context.CancelFunc
	beaconDB           *db.BeaconDB
	web3Service        *powchain.Web3Service
	IncomingBlockFeed  *event.Feed
	incomingBlockChan  chan *pb.BeaconBlock
	genesisTimeChan    chan time.Time
	processedBlockChan chan *pb.BeaconBlock
	canonicalBlockFeed *event.Feed
	canonicalStateFeed *event.Feed
	genesisTime        time.Time
	unProcessedBlocks  map[uint64]*pb.BeaconBlock
	unfinalizedBlocks  map[[32]byte]*pb.BeaconState
	enablePOWChain     bool
}

// Config options for the service.
type Config struct {
	BeaconBlockBuf   int
	IncomingBlockBuf int
	Web3Service      *powchain.Web3Service
	BeaconDB         *db.BeaconDB
	DevMode          bool
	EnablePOWChain   bool
}

// NewChainService instantiates a new service instance that will
// be registered into a running beacon node.
func NewChainService(ctx context.Context, cfg *Config) (*ChainService, error) {
	ctx, cancel := context.WithCancel(ctx)
	return &ChainService{
		ctx:                ctx,
		Cancel:             cancel,
		beaconDB:           cfg.BeaconDB,
		web3Service:        cfg.Web3Service,
		incomingBlockChan:  make(chan *pb.BeaconBlock, cfg.IncomingBlockBuf),
		processedBlockChan: make(chan *pb.BeaconBlock),
<<<<<<< HEAD
		IncomingBlockFeed:  new(event.Feed),
=======
		genesisTimeChan:    make(chan time.Time),
		incomingBlockFeed:  new(event.Feed),
>>>>>>> 7daff1b0
		canonicalBlockFeed: new(event.Feed),
		canonicalStateFeed: new(event.Feed),
		unProcessedBlocks:  make(map[uint64]*pb.BeaconBlock),
		unfinalizedBlocks:  make(map[[32]byte]*pb.BeaconState),
		enablePOWChain:     cfg.EnablePOWChain,
	}, nil
}

// Start a blockchain service's main event loop.
func (c *ChainService) Start() {
<<<<<<< HEAD
	log.Info("Starting service")
	var err error
	c.genesisTime, err = c.beaconDB.GenesisTime()
	if err != nil {
		log.Fatalf("Unable to retrieve genesis time - blockchain service could not start: %v", err)
		return
	}
	// TODO(#675): Initialize unfinalizedBlocks map from disk in case this
	// is a beacon node restarting.
	go c.UpdateHead(c.processedBlockChan)
	go c.BlockProcessing(c.processedBlockChan)
=======
	log.Info("Waiting for ChainStart log from the Validator Deposit Contract to start the beacon chain...")
	subChainStart := c.web3Service.ChainStartFeed().Subscribe(c.genesisTimeChan)
	go func() {
		genesisTime := <-c.genesisTimeChan
		log.Info("ChainStart time reached, starting the beacon chain!")
		c.genesisTime = genesisTime
		// TODO(#675): Initialize unfinalizedBlocks map from disk in case this
		go c.updateHead(c.processedBlockChan)
		go c.blockProcessing(c.processedBlockChan)
		subChainStart.Unsubscribe()
	}()
>>>>>>> 7daff1b0
}

// Stop the blockchain service's main event loop and associated goroutines.
func (c *ChainService) Stop() error {
	defer c.Cancel()

	log.Info("Stopping service")
	return nil
}

// Status always returns nil.
// TODO(1202): Add service health checks.
func (c *ChainService) Status() error {
	return nil
}

// CanonicalBlockFeed returns a channel that is written to
// whenever a new block is determined to be canonical in the chain.
func (c *ChainService) CanonicalBlockFeed() *event.Feed {
	return c.canonicalBlockFeed
}

// CanonicalStateFeed returns a feed that is written to
// whenever a new state is determined to be canonical in the chain.
func (c *ChainService) CanonicalStateFeed() *event.Feed {
	return c.canonicalStateFeed
}

// doesPoWBlockExist checks if the referenced PoW block exists.
func (c *ChainService) doesPoWBlockExist(hash [32]byte) bool {
	powBlock, err := c.web3Service.Client().BlockByHash(c.ctx, hash)
	if err != nil {
		log.Debugf("fetching PoW block corresponding to mainchain reference failed: %v", err)
		return false
	}

	return powBlock != nil
}

// UpdateHead applies the fork choice rule to the beacon chain
// at the start of each new slot interval. The function looks
// at an in-memory slice of block hashes pending processing and
// selects the best block according to the in-protocol fork choice
// rule as canonical. This block is then persisted to storage.
func (c *ChainService) UpdateHead(processedBlock <-chan *pb.BeaconBlock) {
	for {
		select {
		case <-c.ctx.Done():
			return
		case block := <-processedBlock:
			if block == nil {
				continue
			}
			if err := c.ApplyForkChoiceRule(block); err != nil {
				log.Errorf("Could not update head: %v", err)
				continue
			}
<<<<<<< HEAD

			log.Info("Updating chain head...")
			// TODO: Add LMD GHOST Fork-Choice Rule here.
			blockState := c.unfinalizedBlocks[h]
			if err := c.beaconDB.UpdateChainHead(block, blockState); err != nil {
				log.Errorf("Failed to update chain: %v", err)
				continue
			}
			log.WithField("blockHash", fmt.Sprintf("0x%x", h)).Info("Chain head block and state updated")
			// We fire events that notify listeners of a new block in
			// the case of a state transition. This is useful for the beacon node's gRPC
			// server to stream these events to beacon clients.
			// When the transition is a cycle transition, we stream the state containing the new validator
			// assignments to clients.
			if block.Slot%params.BeaconConfig().EpochLength == 0 {
				c.canonicalStateFeed.Send(blockState)
			}
			c.canonicalBlockFeed.Send(block)
=======
>>>>>>> 7daff1b0
		}
	}
}

func (c *ChainService) BlockProcessing(processedBlock chan<- *pb.BeaconBlock) {
	subBlock := c.IncomingBlockFeed.Subscribe(c.incomingBlockChan)
	defer subBlock.Unsubscribe()
	for {
		select {
		case <-c.ctx.Done():
			log.Debug("Chain service context closed, exiting goroutine")
			return

		// Listen for a newly received incoming block from the feed. Blocks
		// can be received either from the sync service, the RPC service,
		// or via p2p.
		case block := <-c.incomingBlockChan:
			// Before sending the blocks for processing we check to see if the blocks
			// are valid to continue being processed. If the slot number in the block
			// has already been processed by the beacon node, we throw it away. If the
			// slot number is too high to be processed in the current slot, we store
			// it in a cache.
			beaconState, err := c.beaconDB.GetState()
			if err != nil {
				log.Errorf("Unable to retrieve beacon state %v", err)
				continue
			}

			currentSlot := beaconState.Slot
			if currentSlot+1 < block.Slot {
				c.unProcessedBlocks[block.Slot] = block
				continue
			}

			if currentSlot+1 == block.Slot {
				if err := c.ReceiveBlock(block, beaconState); err != nil {
					log.Error(err)
					continue
				}
				// Push the block to trigger the fork choice rule.
				processedBlock <- block
			} else {
				log.Debugf(
					"Block slot number is lower than the current slot in the beacon state %d",
					block.Slot)
				c.sendAndDeleteCachedBlocks(currentSlot, beaconState)
			}
		}
	}
}

// ApplyForkChoiceRule determines the current beacon chain head using LMD GHOST as a block-vote
// weighted function to select a canonical head in Ethereum Serenity.
func (c *ChainService) ApplyForkChoiceRule(block *pb.BeaconBlock) error {
	h, err := hashutil.HashBeaconBlock(block)
	if err != nil {
		return fmt.Errorf("could not hash incoming block: %v", err)
	}
	// TODO(#1307): Use LMD GHOST as the fork-choice rule for Ethereum Serenity.
	blockState := c.unfinalizedBlocks[h]
	// TODO(#674): Handle chain reorgs.
	newState := blockState
	if err := c.beaconDB.UpdateChainHead(block, blockState); err != nil {
		return fmt.Errorf("failed to update chain: %v", err)
	}
	log.WithField("blockHash", fmt.Sprintf("0x%x", h)).Info("Chain head block and state updated")
	// We fire events that notify listeners of a new block in
	// the case of a state transition. This is useful for the beacon node's gRPC
	// server to stream these events to beacon clients.
	// When the transition is a cycle transition, we stream the state containing the new validator
	// assignments to clients.
	if block.Slot%params.BeaconConfig().EpochLength == 0 {
		c.canonicalStateFeed.Send(newState)
	}
	c.canonicalBlockFeed.Send(block)
	return nil
}

// ReceiveBlock is a function that defines the operations that are preformed on
// any block that is received from p2p layer or rpc. It checks the block to see
// if it passes the pre-processing conditions, if it does then the per slot
// state transition function is carried out on the block.
// spec:
//  def process_block(block):
//      if not block_pre_processing_conditions(block):
//          return False
//
//  	# process skipped slots
//
// 		while (state.slot < block.slot - 1):
//      	state = slot_state_transition(state, block=None)
//
//		# process slot with block
//		state = slot_state_transition(state, block)
//
//		# check state root
//      if block.state_root == hash(state):
//			return state
//		else:
//			return False  # or throw or whatever
//
<<<<<<< HEAD
func (c *ChainService) receiveBlock(block *pb.BeaconBlock, beaconState *pb.BeaconState) error {
=======
func (c *ChainService) ReceiveBlock(block *pb.BeaconBlock, beaconState *pb.BeaconState) error {
>>>>>>> 7daff1b0
	blockHash, err := hashutil.HashBeaconBlock(block)
	if err != nil {
		return fmt.Errorf("could not hash incoming block: %v", err)
	}

	if block.Slot == 0 {
		return errors.New("cannot process a genesis block: received block with slot 0")
	}
	// Save blocks with higher slot numbers in cache.
	if err := c.isBlockReadyForProcessing(block, beaconState); err != nil {
		log.Debugf("block with hash %#x is not ready for processing: %v", blockHash, err)
		return nil
	}

	prevBlock, err := c.beaconDB.GetChainHead()
	if err != nil {
		return fmt.Errorf("could not retrieve chain head: %v", err)
	}

	// TODO(#716):Replace with tree-hashing algorithm.
	blockRoot, err := hashutil.HashBeaconBlock(prevBlock)
	if err != nil {
		return fmt.Errorf("could not hash block %v", err)
	}

	log.WithField("slotNumber", block.Slot).Info("Executing state transition")

	// Check for skipped slots and update the corresponding proposers
	// randao layer.
	for beaconState.Slot < block.Slot-1 {
		beaconState, err = state.ExecuteStateTransition(beaconState, nil, blockRoot)
		if err != nil {
			return fmt.Errorf("could not execute state transition %v", err)
		}
	}

	beaconState, err = state.ExecuteStateTransition(beaconState, block, blockRoot)
	if err != nil {
		return fmt.Errorf("could not execute state transition %v", err)
	}

	// TODO(#1074): Verify block.state_root == hash_tree_root(state)
	// if there exists a block for the slot being processed.

	if err := c.beaconDB.SaveBlock(block); err != nil {
		return fmt.Errorf("failed to save block: %v", err)
	}
	if err := c.beaconDB.SaveUnfinalizedBlockState(beaconState); err != nil {
		return fmt.Errorf("error persisting unfinalized block's state: %v", err)
	}

	log.WithField("hash", fmt.Sprintf("%#x", blockHash)).Debug("Processed beacon block")

	// We keep a map of unfinalized blocks in memory along with their state
	// pair to apply the fork choice rule.
	c.unfinalizedBlocks[blockHash] = beaconState

	return nil
}

func (c *ChainService) isBlockReadyForProcessing(block *pb.BeaconBlock, beaconState *pb.BeaconState) error {
	var powBlockFetcher func(ctx context.Context, hash common.Hash) (*gethTypes.Block, error)
	if c.enablePOWChain {
		powBlockFetcher = c.web3Service.Client().BlockByHash
	}
	if err := b.IsValidBlock(c.ctx, beaconState, block, c.enablePOWChain,
		c.beaconDB.HasBlock, powBlockFetcher, c.genesisTime); err != nil {
		return fmt.Errorf("block does not fulfill pre-processing conditions %v", err)
	}
	return nil
}

// sendAndDeleteCachedBlocks checks if there is any block saved in the cache with a
// slot number equivalent to the current slot. If there is then the block is
// sent to the incoming block channel and deleted from the cache.
func (c *ChainService) sendAndDeleteCachedBlocks(currentSlot uint64, beaconState *pb.BeaconState) {
	if block, ok := c.unProcessedBlocks[currentSlot+1]; ok {
		if err := c.isBlockReadyForProcessing(block, beaconState); err == nil {
			c.incomingBlockChan <- block
			delete(c.unProcessedBlocks, currentSlot)
		}
	}
}<|MERGE_RESOLUTION|>--- conflicted
+++ resolved
@@ -26,10 +26,10 @@
 // logic of managing the full PoS beacon chain.
 type ChainService struct {
 	ctx                context.Context
-	Cancel             context.CancelFunc
+	cancel             context.CancelFunc
 	beaconDB           *db.BeaconDB
 	web3Service        *powchain.Web3Service
-	IncomingBlockFeed  *event.Feed
+	incomingBlockFeed  *event.Feed
 	incomingBlockChan  chan *pb.BeaconBlock
 	genesisTimeChan    chan time.Time
 	processedBlockChan chan *pb.BeaconBlock
@@ -57,17 +57,13 @@
 	ctx, cancel := context.WithCancel(ctx)
 	return &ChainService{
 		ctx:                ctx,
-		Cancel:             cancel,
+		cancel:             cancel,
 		beaconDB:           cfg.BeaconDB,
 		web3Service:        cfg.Web3Service,
 		incomingBlockChan:  make(chan *pb.BeaconBlock, cfg.IncomingBlockBuf),
 		processedBlockChan: make(chan *pb.BeaconBlock),
-<<<<<<< HEAD
-		IncomingBlockFeed:  new(event.Feed),
-=======
 		genesisTimeChan:    make(chan time.Time),
 		incomingBlockFeed:  new(event.Feed),
->>>>>>> 7daff1b0
 		canonicalBlockFeed: new(event.Feed),
 		canonicalStateFeed: new(event.Feed),
 		unProcessedBlocks:  make(map[uint64]*pb.BeaconBlock),
@@ -78,19 +74,6 @@
 
 // Start a blockchain service's main event loop.
 func (c *ChainService) Start() {
-<<<<<<< HEAD
-	log.Info("Starting service")
-	var err error
-	c.genesisTime, err = c.beaconDB.GenesisTime()
-	if err != nil {
-		log.Fatalf("Unable to retrieve genesis time - blockchain service could not start: %v", err)
-		return
-	}
-	// TODO(#675): Initialize unfinalizedBlocks map from disk in case this
-	// is a beacon node restarting.
-	go c.UpdateHead(c.processedBlockChan)
-	go c.BlockProcessing(c.processedBlockChan)
-=======
 	log.Info("Waiting for ChainStart log from the Validator Deposit Contract to start the beacon chain...")
 	subChainStart := c.web3Service.ChainStartFeed().Subscribe(c.genesisTimeChan)
 	go func() {
@@ -102,12 +85,11 @@
 		go c.blockProcessing(c.processedBlockChan)
 		subChainStart.Unsubscribe()
 	}()
->>>>>>> 7daff1b0
 }
 
 // Stop the blockchain service's main event loop and associated goroutines.
 func (c *ChainService) Stop() error {
-	defer c.Cancel()
+	defer c.cancel()
 
 	log.Info("Stopping service")
 	return nil
@@ -142,12 +124,12 @@
 	return powBlock != nil
 }
 
-// UpdateHead applies the fork choice rule to the beacon chain
+// updateHead applies the fork choice rule to the beacon chain
 // at the start of each new slot interval. The function looks
 // at an in-memory slice of block hashes pending processing and
 // selects the best block according to the in-protocol fork choice
 // rule as canonical. This block is then persisted to storage.
-func (c *ChainService) UpdateHead(processedBlock <-chan *pb.BeaconBlock) {
+func (c *ChainService) updateHead(processedBlock <-chan *pb.BeaconBlock) {
 	for {
 		select {
 		case <-c.ctx.Done():
@@ -160,33 +142,12 @@
 				log.Errorf("Could not update head: %v", err)
 				continue
 			}
-<<<<<<< HEAD
-
-			log.Info("Updating chain head...")
-			// TODO: Add LMD GHOST Fork-Choice Rule here.
-			blockState := c.unfinalizedBlocks[h]
-			if err := c.beaconDB.UpdateChainHead(block, blockState); err != nil {
-				log.Errorf("Failed to update chain: %v", err)
-				continue
-			}
-			log.WithField("blockHash", fmt.Sprintf("0x%x", h)).Info("Chain head block and state updated")
-			// We fire events that notify listeners of a new block in
-			// the case of a state transition. This is useful for the beacon node's gRPC
-			// server to stream these events to beacon clients.
-			// When the transition is a cycle transition, we stream the state containing the new validator
-			// assignments to clients.
-			if block.Slot%params.BeaconConfig().EpochLength == 0 {
-				c.canonicalStateFeed.Send(blockState)
-			}
-			c.canonicalBlockFeed.Send(block)
-=======
->>>>>>> 7daff1b0
 		}
 	}
 }
 
-func (c *ChainService) BlockProcessing(processedBlock chan<- *pb.BeaconBlock) {
-	subBlock := c.IncomingBlockFeed.Subscribe(c.incomingBlockChan)
+func (c *ChainService) blockProcessing(processedBlock chan<- *pb.BeaconBlock) {
+	subBlock := c.incomingBlockFeed.Subscribe(c.incomingBlockChan)
 	defer subBlock.Unsubscribe()
 	for {
 		select {
@@ -282,11 +243,7 @@
 //		else:
 //			return False  # or throw or whatever
 //
-<<<<<<< HEAD
-func (c *ChainService) receiveBlock(block *pb.BeaconBlock, beaconState *pb.BeaconState) error {
-=======
 func (c *ChainService) ReceiveBlock(block *pb.BeaconBlock, beaconState *pb.BeaconState) error {
->>>>>>> 7daff1b0
 	blockHash, err := hashutil.HashBeaconBlock(block)
 	if err != nil {
 		return fmt.Errorf("could not hash incoming block: %v", err)
