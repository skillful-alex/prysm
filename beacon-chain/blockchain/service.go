--- conflicted
+++ resolved
@@ -215,7 +215,7 @@
 	var err error
 	log.Infof("Executing state transition for slot: %d", block.SlotNumber())
 	for cState.IsCycleTransition(block.SlotNumber()) {
-		cState, err = cState.NewStateRecalculations(aState, block, c.enableCrossLinks, c.enableRewardChecking)
+		cState, err = cState.NewStateRecalculations(aState, block)
 		if err != nil {
 			return nil, err
 		}
@@ -279,17 +279,8 @@
 			// If the block is valid, we compute its associated state tuple (active, crystallized)
 			// and apply a block scoring function.
 			var didCycleTransition bool
-<<<<<<< HEAD
-			for cState.IsCycleTransition(block.SlotNumber()) {
-				log.Infof("executing state transition for slot %d", block.SlotNumber())
-				cState, err = cState.NewStateRecalculations(
-					aState,
-					block,
-				)
-=======
 			if cState.IsCycleTransition(block.SlotNumber()) {
 				cState, err = c.executeStateTransition(cState, aState, block)
->>>>>>> 61b5b99c
 				if err != nil {
 					log.Errorf("Initialize new cycle transition failed: %v", err)
 					continue
