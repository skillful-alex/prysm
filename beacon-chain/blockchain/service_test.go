--- conflicted
+++ resolved
@@ -114,8 +114,6 @@
 	return deposits
 }
 
-<<<<<<< HEAD
-=======
 func createPreChainStartDeposit(t *testing.T, pk []byte) *pb.Deposit {
 	depositInput := &pb.DepositInput{Pubkey: pk}
 	balance := params.BeaconConfig().MaxDepositAmount
@@ -126,7 +124,6 @@
 	return &pb.Deposit{DepositData: depositData}
 }
 
->>>>>>> 7157f462
 func setupBeaconChain(t *testing.T, faultyPoWClient bool, beaconDB *db.BeaconDB, enablePOWChain bool) *ChainService {
 	endpoint := "ws://127.0.0.1"
 	ctx := context.Background()
