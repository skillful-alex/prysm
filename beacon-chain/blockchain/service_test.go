--- conflicted
+++ resolved
@@ -7,11 +7,7 @@
 	"errors"
 	"io/ioutil"
 	"math/big"
-<<<<<<< HEAD
-	"reflect"
 	"strings"
-=======
->>>>>>> 000a42de
 	"testing"
 	"time"
 
@@ -649,7 +645,7 @@
 	if err == nil {
 		t.Fatal("no error for wrong block state root")
 	}
-	if !strings.HasPrefix(err.Error(), "beacon state root is not equal to block state root: ") {
+	if !strings.Contains(err.Error(), "beacon state root is not equal to block state root: ") {
 		t.Fatal(err)
 	}
 }
