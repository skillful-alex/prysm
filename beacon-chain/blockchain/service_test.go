package blockchain

import (
	"context"
	"crypto/rand"
	"encoding/binary"
	"errors"
	"io/ioutil"
	"math/big"
	"strings"
	"testing"
	"time"

	ethereum "github.com/ethereum/go-ethereum"
	"github.com/ethereum/go-ethereum/common"
	gethTypes "github.com/ethereum/go-ethereum/core/types"
	"github.com/gogo/protobuf/proto"
	"github.com/prysmaticlabs/prysm/beacon-chain/attestation"
	b "github.com/prysmaticlabs/prysm/beacon-chain/core/blocks"
	"github.com/prysmaticlabs/prysm/beacon-chain/core/helpers"
	"github.com/prysmaticlabs/prysm/beacon-chain/db"
	"github.com/prysmaticlabs/prysm/beacon-chain/internal"
	"github.com/prysmaticlabs/prysm/beacon-chain/powchain"
	pb "github.com/prysmaticlabs/prysm/proto/beacon/p2p/v1"
	"github.com/prysmaticlabs/prysm/shared/bls"
	"github.com/prysmaticlabs/prysm/shared/bytesutil"
	"github.com/prysmaticlabs/prysm/shared/event"
	"github.com/prysmaticlabs/prysm/shared/forkutil"
	"github.com/prysmaticlabs/prysm/shared/hashutil"
	"github.com/prysmaticlabs/prysm/shared/params"
	"github.com/prysmaticlabs/prysm/shared/testutil"
	"github.com/sirupsen/logrus"
	logTest "github.com/sirupsen/logrus/hooks/test"
)

func init() {
	logrus.SetLevel(logrus.DebugLevel)
	logrus.SetOutput(ioutil.Discard)
}

type mockOperationService struct{}

func (ms *mockOperationService) IncomingProcessedBlockFeed() *event.Feed {
	return new(event.Feed)
}

type mockClient struct{}

func (m *mockClient) SubscribeNewHead(ctx context.Context, ch chan<- *gethTypes.Header) (ethereum.Subscription, error) {
	return new(event.Feed).Subscribe(ch), nil
}

func (m *mockClient) BlockByHash(ctx context.Context, hash common.Hash) (*gethTypes.Block, error) {
	head := &gethTypes.Header{Number: big.NewInt(0), Difficulty: big.NewInt(100)}
	return gethTypes.NewBlockWithHeader(head), nil
}

func (m *mockClient) BlockByNumber(ctx context.Context, number *big.Int) (*gethTypes.Block, error) {
	head := &gethTypes.Header{Number: big.NewInt(0), Difficulty: big.NewInt(100)}
	return gethTypes.NewBlockWithHeader(head), nil
}

func (m *mockClient) HeaderByNumber(ctx context.Context, number *big.Int) (*gethTypes.Header, error) {
	return &gethTypes.Header{Number: big.NewInt(0), Difficulty: big.NewInt(100)}, nil
}

func (m *mockClient) SubscribeFilterLogs(ctx context.Context, q ethereum.FilterQuery, ch chan<- gethTypes.Log) (ethereum.Subscription, error) {
	return new(event.Feed).Subscribe(ch), nil
}

func (m *mockClient) CallContract(ctx context.Context, call ethereum.CallMsg, blockNumber *big.Int) ([]byte, error) {
	return []byte{'t', 'e', 's', 't'}, nil
}

func (m *mockClient) CodeAt(ctx context.Context, account common.Address, blockNumber *big.Int) ([]byte, error) {
	return []byte{'t', 'e', 's', 't'}, nil
}

func (m *mockClient) FilterLogs(ctx context.Context, q ethereum.FilterQuery) ([]gethTypes.Log, error) {
	logs := make([]gethTypes.Log, 3)
	for i := 0; i < len(logs); i++ {
		logs[i].Address = common.Address{}
		logs[i].Topics = make([]common.Hash, 5)
		logs[i].Topics[0] = common.Hash{'a'}
		logs[i].Topics[1] = common.Hash{'b'}
		logs[i].Topics[2] = common.Hash{'c'}

	}
	return logs, nil
}

func (m *mockClient) LatestBlockHash() common.Hash {
	return common.BytesToHash([]byte{'A'})
}

type faultyClient struct{}

func (f *faultyClient) SubscribeNewHead(ctx context.Context, ch chan<- *gethTypes.Header) (ethereum.Subscription, error) {
	return new(event.Feed).Subscribe(ch), nil
}

func (f *faultyClient) BlockByHash(ctx context.Context, hash common.Hash) (*gethTypes.Block, error) {
	return nil, errors.New("failed")
}

func (f *faultyClient) BlockByNumber(ctx context.Context, number *big.Int) (*gethTypes.Block, error) {
	return nil, errors.New("failed")
}

func (f *faultyClient) HeaderByNumber(ctx context.Context, number *big.Int) (*gethTypes.Header, error) {
	return nil, errors.New("failed")
}

func (f *faultyClient) SubscribeFilterLogs(ctx context.Context, q ethereum.FilterQuery, ch chan<- gethTypes.Log) (ethereum.Subscription, error) {
	return new(event.Feed).Subscribe(ch), nil
}

func (f *faultyClient) FilterLogs(ctx context.Context, q ethereum.FilterQuery) ([]gethTypes.Log, error) {
	return nil, errors.New("unable to retrieve logs")
}

func (f *faultyClient) CallContract(ctx context.Context, call ethereum.CallMsg, blockNumber *big.Int) ([]byte, error) {
	return []byte{}, errors.New("unable to retrieve contract code")
}

func (f *faultyClient) CodeAt(ctx context.Context, account common.Address, blockNumber *big.Int) ([]byte, error) {
	return []byte{}, errors.New("unable to retrieve contract code")
}

func (f *faultyClient) LatestBlockHash() common.Hash {
	return common.BytesToHash([]byte{'A'})
}
func setupInitialDeposits(t *testing.T, numDeposits int) ([]*pb.Deposit, []*bls.SecretKey) {
	privKeys := make([]*bls.SecretKey, numDeposits)
	deposits := make([]*pb.Deposit, numDeposits)
	for i := 0; i < len(deposits); i++ {
		priv, err := bls.RandKey(rand.Reader)
		if err != nil {
			t.Fatal(err)
		}
		depositInput := &pb.DepositInput{
			Pubkey: priv.PublicKey().Marshal(),
		}
		balance := params.BeaconConfig().MaxDepositAmount
		depositData, err := helpers.EncodeDepositData(depositInput, balance, time.Now().Unix())
		if err != nil {
			t.Fatalf("Cannot encode data: %v", err)
		}
		deposits[i] = &pb.Deposit{DepositData: depositData}
		privKeys[i] = priv
	}
	return deposits, privKeys
}

func createPreChainStartDeposit(t *testing.T, pk []byte) *pb.Deposit {
	depositInput := &pb.DepositInput{Pubkey: pk}
	balance := params.BeaconConfig().MaxDepositAmount
	depositData, err := helpers.EncodeDepositData(depositInput, balance, time.Now().Unix())
	if err != nil {
		t.Fatalf("Cannot encode data: %v", err)
	}
	return &pb.Deposit{DepositData: depositData}
}

func createRandaoReveal(t *testing.T, beaconState *pb.BeaconState, privKeys []*bls.SecretKey) []byte {
	// We fetch the proposer's index as that is whom the RANDAO will be verified against.
	proposerIdx, err := helpers.BeaconProposerIndex(beaconState, beaconState.Slot)
	if err != nil {
		t.Fatal(err)
	}
	epoch := helpers.SlotToEpoch(beaconState.Slot)
	buf := make([]byte, 32)
	binary.LittleEndian.PutUint64(buf, epoch)
	domain := forkutil.DomainVersion(beaconState.Fork, epoch, params.BeaconConfig().DomainRandao)
	// We make the previous validator's index sign the message instead of the proposer.
	epochSignature := privKeys[proposerIdx].Sign(buf, domain)
	return epochSignature.Marshal()
}

func setupGenesisBlock(t *testing.T, cs *ChainService, beaconState *pb.BeaconState) ([32]byte, *pb.BeaconBlock) {
	genesis := b.NewGenesisBlock([]byte{})
	if err := cs.beaconDB.SaveBlock(genesis); err != nil {
		t.Fatalf("could not save block to db: %v", err)
	}
	parentHash, err := hashutil.HashBeaconBlock(genesis)
	if err != nil {
		t.Fatalf("unable to get tree hash root of canonical head: %v", err)
	}
	return parentHash, genesis
}

func setupBeaconChain(t *testing.T, faultyPoWClient bool, beaconDB *db.BeaconDB, enablePOWChain bool, attsService *attestation.Service) *ChainService {
	endpoint := "ws://127.0.0.1"
	ctx := context.Background()
	var web3Service *powchain.Web3Service
	var err error
	if enablePOWChain {
		if faultyPoWClient {
			client := &faultyClient{}
			web3Service, err = powchain.NewWeb3Service(ctx, &powchain.Web3ServiceConfig{
				Endpoint:        endpoint,
				DepositContract: common.Address{},
				Reader:          client,
				Client:          client,
				Logger:          client,
			})
		} else {
			client := &mockClient{}
			web3Service, err = powchain.NewWeb3Service(ctx, &powchain.Web3ServiceConfig{
				Endpoint:        endpoint,
				DepositContract: common.Address{},
				Reader:          client,
				Client:          client,
				Logger:          client,
			})
		}
	}
	if err != nil {
		t.Fatalf("unable to set up web3 service: %v", err)
	}

	cfg := &Config{
		BeaconBlockBuf: 0,
		BeaconDB:       beaconDB,
		Web3Service:    web3Service,
		OpsPoolService: &mockOperationService{},
		EnablePOWChain: enablePOWChain,
		AttsService:    attsService,
	}
	if err != nil {
		t.Fatalf("could not register blockchain service: %v", err)
	}
	chainService, err := NewChainService(ctx, cfg)
	if err != nil {
		t.Fatalf("unable to setup chain service: %v", err)
	}

	return chainService
}

func initBlockStateRoot(t *testing.T, block *pb.BeaconBlock, beaconStateArg *pb.BeaconState, chainService *ChainService) {
	var beaconState *pb.BeaconState
	if beaconStateArg == nil {
		beaconState, _ = chainService.beaconDB.State(context.TODO())
	} else {
		beaconState = beaconStateArg
	}

	savedBeaconState, err := proto.Marshal(beaconState)
	if err != nil {
		t.Fatalf("failed to marshal beaconState: %v", err)
	}

	chainHeadRoot, err := chainService.ChainHeadRoot()
	if err != nil {
		t.Fatalf("could not retrieve chain head root: %v", err)
	}
	computedState, err := state.ExecuteStateTransition(
		chainService.ctx,
		beaconState,
		block,
		chainHeadRoot,
		false,
	)
	if err != nil {
		t.Fatalf("could not execute state transition: %v", err)
	}
	stateRoot, err := hashutil.HashProto(computedState)
	if err != nil {
		t.Fatalf("could not tree hash state: %v", err)
	}
	block.StateRootHash32 = stateRoot[:]
	t.Logf("state root after block: %#x", stateRoot)

	if err := proto.Unmarshal(savedBeaconState, beaconState); err != nil {
		t.Fatalf("failed to unmarshal saved beaconState: %v", err)
	}
}

func SetSlotInState(service *ChainService, slot uint64) error {
	bState, err := service.beaconDB.State(context.Background())
	if err != nil {
		return err
	}

	bState.Slot = slot
	return service.beaconDB.SaveState(bState)
}

func TestChainStartStop_Uninitialized(t *testing.T) {
	hook := logTest.NewGlobal()
	db := internal.SetupDB(t)
	defer internal.TeardownDB(t, db)
	chainService := setupBeaconChain(t, false, db, true, nil)

	// Test the start function.
	genesisChan := make(chan time.Time, 0)
	sub := chainService.stateInitializedFeed.Subscribe(genesisChan)
	defer sub.Unsubscribe()
	chainService.Start()
	chainService.chainStartChan <- time.Unix(0, 0)
	genesisTime := <-genesisChan
	if genesisTime != time.Unix(0, 0) {
		t.Errorf(
			"Expected genesis time to equal chainstart time (%v), received %v",
			time.Unix(0, 0),
			genesisTime,
		)
	}

	beaconState, err := db.State(context.Background())
	if err != nil {
		t.Fatal(err)
	}
	if beaconState == nil || beaconState.Slot != params.BeaconConfig().GenesisSlot {
		t.Error("Expected canonical state feed to send a state with genesis block")
	}
	if err := chainService.Stop(); err != nil {
		t.Fatalf("Unable to stop chain service: %v", err)
	}
	// The context should have been canceled.
	if chainService.ctx.Err() != context.Canceled {
		t.Error("Context was not canceled")
	}
	testutil.AssertLogsContain(t, hook, "Waiting for ChainStart log from the Validator Deposit Contract to start the beacon chain...")
	testutil.AssertLogsContain(t, hook, "ChainStart time reached, starting the beacon chain!")
}

func TestChainStartStop_UninitializedAndNoPOWChain(t *testing.T) {
	hook := logTest.NewGlobal()
	db := internal.SetupDB(t)
	defer internal.TeardownDB(t, db)
	chainService := setupBeaconChain(t, false, db, false, nil)

	origExitFunc := logrus.StandardLogger().ExitFunc
	defer func() { logrus.StandardLogger().ExitFunc = origExitFunc }()
	fatal := false
	logrus.StandardLogger().ExitFunc = func(int) { fatal = true }
	// Test the start function.
	chainService.Start()

	if !fatal {
		t.Fatalf("Not exists fatal for init BeaconChain without POW chain")
	}
	testutil.AssertLogsContain(t, hook, "Not configured web3Service for POW chain")
}

func TestChainStartStop_Initialized(t *testing.T) {
	hook := logTest.NewGlobal()
	db := internal.SetupDB(t)
	defer internal.TeardownDB(t, db)
	ctx := context.Background()

	chainService := setupBeaconChain(t, false, db, true, nil)

	unixTime := uint64(time.Now().Unix())
	deposits, _ := setupInitialDeposits(t, 100)
	if err := db.InitializeState(unixTime, deposits, &pb.Eth1Data{}); err != nil {
		t.Fatalf("Could not initialize beacon state to disk: %v", err)
	}
	beaconState, err := db.State(ctx)
	if err != nil {
		t.Fatalf("Could not fetch beacon state: %v", err)
	}
	setupGenesisBlock(t, chainService, beaconState)
	// Test the start function.
	chainService.Start()

	if err := chainService.Stop(); err != nil {
		t.Fatalf("unable to stop chain service: %v", err)
	}

	// The context should have been canceled.
	if chainService.ctx.Err() != context.Canceled {
		t.Error("context was not canceled")
	}
	testutil.AssertLogsContain(t, hook, "Beacon chain data already exists, starting service")
}

<<<<<<< HEAD
func TestChainService_FaultyPOWChain(t *testing.T) {
	hook := logTest.NewGlobal()
	db := internal.SetupDB(t)
	defer internal.TeardownDB(t, db)
	chainService := setupBeaconChain(t, true, db, true, nil)
	unixTime := uint64(time.Now().Unix())
	deposits, _ := setupInitialDeposits(t, 100)
	if err := db.InitializeState(unixTime, deposits, &pb.Eth1Data{}); err != nil {
		t.Fatalf("Could not initialize beacon state to disk: %v", err)
	}

	if err := SetSlotInState(chainService, 1); err != nil {
		t.Fatal(err)
	}

	parentBlock := &pb.BeaconBlock{
		Slot: 1,
	}

	parentRoot, err := hashutil.HashBeaconBlock(parentBlock)
	if err != nil {
		t.Fatalf("Unable to tree hash block %v", err)
	}

	if err := chainService.beaconDB.SaveBlock(parentBlock); err != nil {
		t.Fatalf("Unable to save block %v", err)
	}

	block := &pb.BeaconBlock{
		Slot:             2,
		ParentRootHash32: parentRoot[:],
		Eth1Data: &pb.Eth1Data{
			DepositRootHash32: []byte("a"),
			BlockHash32:       []byte("b"),
		},
	}

	exitRoutine := make(chan bool)
	go func() {
		chainService.blockProcessing()
		<-exitRoutine
	}()

	if err := chainService.beaconDB.SaveBlock(block); err != nil {
		t.Fatal(err)
	}

	chainService.incomingBlockChan <- block
	chainService.cancel()
	exitRoutine <- true

	testutil.AssertLogsContain(t, hook, "unable to retrieve POW chain reference block")
}

func TestChainService_Starts(t *testing.T) {
	hook := logTest.NewGlobal()
	db := internal.SetupDB(t)
	defer internal.TeardownDB(t, db)
	chainService := setupBeaconChain(t, false, db, true, nil)
	deposits, privKeys := setupInitialDeposits(t, 100)
	eth1Data := &pb.Eth1Data{
		DepositRootHash32: []byte{},
		BlockHash32:       []byte{},
	}
	beaconState, err := state.GenesisBeaconState(deposits, 0, eth1Data)
	if err != nil {
		t.Fatalf("Can't generate genesis state: %v", err)
	}
	parentHash, genesisBlock := setupGenesisBlock(t, chainService, beaconState)
	if err := chainService.beaconDB.UpdateChainHead(genesisBlock, beaconState); err != nil {
		t.Fatal(err)
	}

	beaconState.Slot++
	randaoReveal := createRandaoReveal(t, beaconState, privKeys)

	block := &pb.BeaconBlock{
		Slot:             beaconState.Slot,
		ParentRootHash32: parentHash[:],
		RandaoReveal:     randaoReveal,
		Eth1Data: &pb.Eth1Data{
			DepositRootHash32: []byte("a"),
			BlockHash32:       []byte("b"),
		},
		Body: &pb.BeaconBlockBody{
			Attestations: nil,
		},
	}

	initBlockStateRoot(t, block, nil, chainService)

	exitRoutine := make(chan bool)
	go func() {
		chainService.blockProcessing()
		<-exitRoutine
	}()

	if err := chainService.beaconDB.SaveBlock(block); err != nil {
		t.Fatal(err)
	}

	chainService.incomingBlockChan <- block
	chainService.cancel()
	exitRoutine <- true

	testutil.AssertLogsContain(t, hook, "Chain service context closed, exiting goroutine")
	testutil.AssertLogsContain(t, hook, "Processed beacon block")
}

func TestReceiveBlock_RemovesPendingDeposits(t *testing.T) {
	hook := logTest.NewGlobal()
	db := internal.SetupDB(t)
	defer internal.TeardownDB(t, db)
	chainService := setupBeaconChain(t, false, db, true, nil)
	deposits, privKeys := setupInitialDeposits(t, 100)
	eth1Data := &pb.Eth1Data{
		DepositRootHash32: []byte{},
		BlockHash32:       []byte{},
	}
	beaconState, err := state.GenesisBeaconState(deposits, 0, eth1Data)
	if err != nil {
		t.Fatalf("Can't generate genesis state: %v", err)
	}
	parentHash, genesisBlock := setupGenesisBlock(t, chainService, beaconState)
	beaconState.Slot++
	if err := chainService.beaconDB.UpdateChainHead(genesisBlock, beaconState); err != nil {
		t.Fatal(err)
	}

	randaoReveal := createRandaoReveal(t, beaconState, privKeys)

	pendingDeposits := []*pb.Deposit{
		createPreChainStartDeposit(t, []byte{'F'}),
	}
	pendingDepositsData := make([][]byte, len(pendingDeposits))
	for i, pd := range pendingDeposits {
		pendingDepositsData[i] = pd.DepositData
	}
	depositTrie, err := trieutil.GenerateTrieFromItems(pendingDepositsData, int(params.BeaconConfig().DepositContractTreeDepth))
	if err != nil {
		t.Fatalf("Could not generate deposit trie: %v", err)
	}
	for i := range pendingDeposits {
		pendingDeposits[i].MerkleTreeIndex = 0
		proof, err := depositTrie.MerkleProof(int(pendingDeposits[i].MerkleTreeIndex))
		if err != nil {
			t.Fatalf("Could not generate proof: %v", err)
		}
		pendingDeposits[i].MerkleBranchHash32S = proof
	}
	depositRoot := depositTrie.Root()
	beaconState.LatestEth1Data.DepositRootHash32 = depositRoot[:]

	block := &pb.BeaconBlock{
		Slot:             beaconState.Slot,
		ParentRootHash32: parentHash[:],
		RandaoReveal:     randaoReveal,
		Eth1Data: &pb.Eth1Data{
			DepositRootHash32: []byte("a"),
			BlockHash32:       []byte("b"),
		},
		Body: &pb.BeaconBlockBody{
			Deposits: pendingDeposits,
		},
	}

	for _, dep := range pendingDeposits {
		db.InsertPendingDeposit(chainService.ctx, dep, big.NewInt(0))
	}

	if len(db.PendingDeposits(chainService.ctx, nil)) != len(pendingDeposits) || len(pendingDeposits) == 0 {
		t.Fatalf("Expected %d pending deposits", len(pendingDeposits))
	}

	beaconState.Slot--
	initBlockStateRoot(t, block, beaconState, chainService)

	computedState, err := chainService.ReceiveBlock(block, beaconState)
	if err != nil {
		t.Fatal(err)
	}
	if err := chainService.ApplyForkChoiceRule(block, computedState); err != nil {
		t.Fatal(err)
	}

	if len(db.PendingDeposits(chainService.ctx, nil)) != 0 {
		t.Fatalf("Expected 0 pending deposits, but there are %+v", db.PendingDeposits(chainService.ctx, nil))
	}
	testutil.AssertLogsContain(t, hook, "Executing state transition")
}

func TestReceiveBlock_CheckBlockStateRoot_GoodState(t *testing.T) {
	hook := logTest.NewGlobal()
	db := internal.SetupDB(t)
	defer internal.TeardownDB(t, db)
	chainService := setupBeaconChain(t, false, db, false, nil)
	deposits, privKeys := setupInitialDeposits(t, 100)
	eth1Data := &pb.Eth1Data{
		DepositRootHash32: []byte{},
		BlockHash32:       []byte{},
	}
	beaconState, err := state.GenesisBeaconState(deposits, 0, eth1Data)
	if err != nil {
		t.Fatalf("Can't generate genesis state: %v", err)
	}
	parentHash, genesisBlock := setupGenesisBlock(t, chainService, beaconState)
	beaconState.Slot++
	if err := chainService.beaconDB.UpdateChainHead(genesisBlock, beaconState); err != nil {
		t.Fatal(err)
	}

	beaconState.Slot++
	goodStateBlock := &pb.BeaconBlock{
		Slot:             beaconState.Slot,
		ParentRootHash32: parentHash[:],
		RandaoReveal:     createRandaoReveal(t, beaconState, privKeys),
		Body:             &pb.BeaconBlockBody{},
	}
	beaconState.Slot--
	initBlockStateRoot(t, goodStateBlock, beaconState, chainService)

	_, err = chainService.ReceiveBlock(goodStateBlock, beaconState)
	if err != nil {
		t.Fatalf("error exists for good block %v", err)
	}
	testutil.AssertLogsContain(t, hook, "Executing state transition")
}
func TestReceiveBlock_CheckBlockStateRoot_BadState(t *testing.T) {
	db := internal.SetupDB(t)
	defer internal.TeardownDB(t, db)
	chainService := setupBeaconChain(t, false, db, false, nil)
	deposits, privKeys := setupInitialDeposits(t, 100)
	eth1Data := &pb.Eth1Data{
		DepositRootHash32: []byte{},
		BlockHash32:       []byte{},
	}
	beaconState, err := state.GenesisBeaconState(deposits, 0, eth1Data)
	if err != nil {
		t.Fatalf("Can't generate genesis state: %v", err)
	}
	parentHash, genesisBlock := setupGenesisBlock(t, chainService, beaconState)
	beaconState.Slot++
	if err := chainService.beaconDB.UpdateChainHead(genesisBlock, beaconState); err != nil {
		t.Fatal(err)
	}

	beaconState.Slot++
	invalidStateBlock := &pb.BeaconBlock{
		Slot:             beaconState.Slot,
		StateRootHash32:  []byte{'b', 'a', 'd', ' ', 'h', 'a', 's', 'h'},
		ParentRootHash32: parentHash[:],
		RandaoReveal:     createRandaoReveal(t, beaconState, privKeys),
		Body:             &pb.BeaconBlockBody{},
	}
	beaconState.Slot--

	_, err = chainService.ReceiveBlock(invalidStateBlock, beaconState)
	if err == nil {
		t.Fatal("no error for wrong block state root")
	}
	if !strings.Contains(err.Error(), "beacon state root is not equal to block state root: ") {
		t.Fatal(err)
	}
}

=======
>>>>>>> ef8232ae
func TestPOWBlockExists_UsingDepositRootHash(t *testing.T) {
	hook := logTest.NewGlobal()
	db := internal.SetupDB(t)
	defer internal.TeardownDB(t, db)
	ctx := context.Background()

	chainService := setupBeaconChain(t, true, db, true, nil)
	unixTime := uint64(time.Now().Unix())
	deposits, _ := setupInitialDeposits(t, 10)
	eth1Data := &pb.Eth1Data{
		DepositRootHash32: []byte{},
		BlockHash32:       []byte{},
	}
	if err := db.InitializeState(unixTime, deposits, eth1Data); err != nil {
		t.Fatalf("Could not initialize beacon state to disk: %v", err)
	}

	beaconState, err := chainService.beaconDB.State(ctx)
	if err != nil {
		t.Fatalf("Unable to retrieve beacon state %v", err)
	}

	// Using a faulty client should throw error.
	powHash := bytesutil.ToBytes32(beaconState.LatestEth1Data.DepositRootHash32)
	exists := chainService.doesPoWBlockExist(powHash)
	if exists {
		t.Error("Block corresponding to nil powchain reference should not exist")
	}
	testutil.AssertLogsContain(t, hook, "fetching PoW block corresponding to mainchain reference failed")
}<|MERGE_RESOLUTION|>--- conflicted
+++ resolved
@@ -7,14 +7,12 @@
 	"errors"
 	"io/ioutil"
 	"math/big"
-	"strings"
 	"testing"
 	"time"
 
 	ethereum "github.com/ethereum/go-ethereum"
 	"github.com/ethereum/go-ethereum/common"
 	gethTypes "github.com/ethereum/go-ethereum/core/types"
-	"github.com/gogo/protobuf/proto"
 	"github.com/prysmaticlabs/prysm/beacon-chain/attestation"
 	b "github.com/prysmaticlabs/prysm/beacon-chain/core/blocks"
 	"github.com/prysmaticlabs/prysm/beacon-chain/core/helpers"
@@ -238,45 +236,6 @@
 	return chainService
 }
 
-func initBlockStateRoot(t *testing.T, block *pb.BeaconBlock, beaconStateArg *pb.BeaconState, chainService *ChainService) {
-	var beaconState *pb.BeaconState
-	if beaconStateArg == nil {
-		beaconState, _ = chainService.beaconDB.State(context.TODO())
-	} else {
-		beaconState = beaconStateArg
-	}
-
-	savedBeaconState, err := proto.Marshal(beaconState)
-	if err != nil {
-		t.Fatalf("failed to marshal beaconState: %v", err)
-	}
-
-	chainHeadRoot, err := chainService.ChainHeadRoot()
-	if err != nil {
-		t.Fatalf("could not retrieve chain head root: %v", err)
-	}
-	computedState, err := state.ExecuteStateTransition(
-		chainService.ctx,
-		beaconState,
-		block,
-		chainHeadRoot,
-		false,
-	)
-	if err != nil {
-		t.Fatalf("could not execute state transition: %v", err)
-	}
-	stateRoot, err := hashutil.HashProto(computedState)
-	if err != nil {
-		t.Fatalf("could not tree hash state: %v", err)
-	}
-	block.StateRootHash32 = stateRoot[:]
-	t.Logf("state root after block: %#x", stateRoot)
-
-	if err := proto.Unmarshal(savedBeaconState, beaconState); err != nil {
-		t.Fatalf("failed to unmarshal saved beaconState: %v", err)
-	}
-}
-
 func SetSlotInState(service *ChainService, slot uint64) error {
 	bState, err := service.beaconDB.State(context.Background())
 	if err != nil {
@@ -377,274 +336,6 @@
 	testutil.AssertLogsContain(t, hook, "Beacon chain data already exists, starting service")
 }
 
-<<<<<<< HEAD
-func TestChainService_FaultyPOWChain(t *testing.T) {
-	hook := logTest.NewGlobal()
-	db := internal.SetupDB(t)
-	defer internal.TeardownDB(t, db)
-	chainService := setupBeaconChain(t, true, db, true, nil)
-	unixTime := uint64(time.Now().Unix())
-	deposits, _ := setupInitialDeposits(t, 100)
-	if err := db.InitializeState(unixTime, deposits, &pb.Eth1Data{}); err != nil {
-		t.Fatalf("Could not initialize beacon state to disk: %v", err)
-	}
-
-	if err := SetSlotInState(chainService, 1); err != nil {
-		t.Fatal(err)
-	}
-
-	parentBlock := &pb.BeaconBlock{
-		Slot: 1,
-	}
-
-	parentRoot, err := hashutil.HashBeaconBlock(parentBlock)
-	if err != nil {
-		t.Fatalf("Unable to tree hash block %v", err)
-	}
-
-	if err := chainService.beaconDB.SaveBlock(parentBlock); err != nil {
-		t.Fatalf("Unable to save block %v", err)
-	}
-
-	block := &pb.BeaconBlock{
-		Slot:             2,
-		ParentRootHash32: parentRoot[:],
-		Eth1Data: &pb.Eth1Data{
-			DepositRootHash32: []byte("a"),
-			BlockHash32:       []byte("b"),
-		},
-	}
-
-	exitRoutine := make(chan bool)
-	go func() {
-		chainService.blockProcessing()
-		<-exitRoutine
-	}()
-
-	if err := chainService.beaconDB.SaveBlock(block); err != nil {
-		t.Fatal(err)
-	}
-
-	chainService.incomingBlockChan <- block
-	chainService.cancel()
-	exitRoutine <- true
-
-	testutil.AssertLogsContain(t, hook, "unable to retrieve POW chain reference block")
-}
-
-func TestChainService_Starts(t *testing.T) {
-	hook := logTest.NewGlobal()
-	db := internal.SetupDB(t)
-	defer internal.TeardownDB(t, db)
-	chainService := setupBeaconChain(t, false, db, true, nil)
-	deposits, privKeys := setupInitialDeposits(t, 100)
-	eth1Data := &pb.Eth1Data{
-		DepositRootHash32: []byte{},
-		BlockHash32:       []byte{},
-	}
-	beaconState, err := state.GenesisBeaconState(deposits, 0, eth1Data)
-	if err != nil {
-		t.Fatalf("Can't generate genesis state: %v", err)
-	}
-	parentHash, genesisBlock := setupGenesisBlock(t, chainService, beaconState)
-	if err := chainService.beaconDB.UpdateChainHead(genesisBlock, beaconState); err != nil {
-		t.Fatal(err)
-	}
-
-	beaconState.Slot++
-	randaoReveal := createRandaoReveal(t, beaconState, privKeys)
-
-	block := &pb.BeaconBlock{
-		Slot:             beaconState.Slot,
-		ParentRootHash32: parentHash[:],
-		RandaoReveal:     randaoReveal,
-		Eth1Data: &pb.Eth1Data{
-			DepositRootHash32: []byte("a"),
-			BlockHash32:       []byte("b"),
-		},
-		Body: &pb.BeaconBlockBody{
-			Attestations: nil,
-		},
-	}
-
-	initBlockStateRoot(t, block, nil, chainService)
-
-	exitRoutine := make(chan bool)
-	go func() {
-		chainService.blockProcessing()
-		<-exitRoutine
-	}()
-
-	if err := chainService.beaconDB.SaveBlock(block); err != nil {
-		t.Fatal(err)
-	}
-
-	chainService.incomingBlockChan <- block
-	chainService.cancel()
-	exitRoutine <- true
-
-	testutil.AssertLogsContain(t, hook, "Chain service context closed, exiting goroutine")
-	testutil.AssertLogsContain(t, hook, "Processed beacon block")
-}
-
-func TestReceiveBlock_RemovesPendingDeposits(t *testing.T) {
-	hook := logTest.NewGlobal()
-	db := internal.SetupDB(t)
-	defer internal.TeardownDB(t, db)
-	chainService := setupBeaconChain(t, false, db, true, nil)
-	deposits, privKeys := setupInitialDeposits(t, 100)
-	eth1Data := &pb.Eth1Data{
-		DepositRootHash32: []byte{},
-		BlockHash32:       []byte{},
-	}
-	beaconState, err := state.GenesisBeaconState(deposits, 0, eth1Data)
-	if err != nil {
-		t.Fatalf("Can't generate genesis state: %v", err)
-	}
-	parentHash, genesisBlock := setupGenesisBlock(t, chainService, beaconState)
-	beaconState.Slot++
-	if err := chainService.beaconDB.UpdateChainHead(genesisBlock, beaconState); err != nil {
-		t.Fatal(err)
-	}
-
-	randaoReveal := createRandaoReveal(t, beaconState, privKeys)
-
-	pendingDeposits := []*pb.Deposit{
-		createPreChainStartDeposit(t, []byte{'F'}),
-	}
-	pendingDepositsData := make([][]byte, len(pendingDeposits))
-	for i, pd := range pendingDeposits {
-		pendingDepositsData[i] = pd.DepositData
-	}
-	depositTrie, err := trieutil.GenerateTrieFromItems(pendingDepositsData, int(params.BeaconConfig().DepositContractTreeDepth))
-	if err != nil {
-		t.Fatalf("Could not generate deposit trie: %v", err)
-	}
-	for i := range pendingDeposits {
-		pendingDeposits[i].MerkleTreeIndex = 0
-		proof, err := depositTrie.MerkleProof(int(pendingDeposits[i].MerkleTreeIndex))
-		if err != nil {
-			t.Fatalf("Could not generate proof: %v", err)
-		}
-		pendingDeposits[i].MerkleBranchHash32S = proof
-	}
-	depositRoot := depositTrie.Root()
-	beaconState.LatestEth1Data.DepositRootHash32 = depositRoot[:]
-
-	block := &pb.BeaconBlock{
-		Slot:             beaconState.Slot,
-		ParentRootHash32: parentHash[:],
-		RandaoReveal:     randaoReveal,
-		Eth1Data: &pb.Eth1Data{
-			DepositRootHash32: []byte("a"),
-			BlockHash32:       []byte("b"),
-		},
-		Body: &pb.BeaconBlockBody{
-			Deposits: pendingDeposits,
-		},
-	}
-
-	for _, dep := range pendingDeposits {
-		db.InsertPendingDeposit(chainService.ctx, dep, big.NewInt(0))
-	}
-
-	if len(db.PendingDeposits(chainService.ctx, nil)) != len(pendingDeposits) || len(pendingDeposits) == 0 {
-		t.Fatalf("Expected %d pending deposits", len(pendingDeposits))
-	}
-
-	beaconState.Slot--
-	initBlockStateRoot(t, block, beaconState, chainService)
-
-	computedState, err := chainService.ReceiveBlock(block, beaconState)
-	if err != nil {
-		t.Fatal(err)
-	}
-	if err := chainService.ApplyForkChoiceRule(block, computedState); err != nil {
-		t.Fatal(err)
-	}
-
-	if len(db.PendingDeposits(chainService.ctx, nil)) != 0 {
-		t.Fatalf("Expected 0 pending deposits, but there are %+v", db.PendingDeposits(chainService.ctx, nil))
-	}
-	testutil.AssertLogsContain(t, hook, "Executing state transition")
-}
-
-func TestReceiveBlock_CheckBlockStateRoot_GoodState(t *testing.T) {
-	hook := logTest.NewGlobal()
-	db := internal.SetupDB(t)
-	defer internal.TeardownDB(t, db)
-	chainService := setupBeaconChain(t, false, db, false, nil)
-	deposits, privKeys := setupInitialDeposits(t, 100)
-	eth1Data := &pb.Eth1Data{
-		DepositRootHash32: []byte{},
-		BlockHash32:       []byte{},
-	}
-	beaconState, err := state.GenesisBeaconState(deposits, 0, eth1Data)
-	if err != nil {
-		t.Fatalf("Can't generate genesis state: %v", err)
-	}
-	parentHash, genesisBlock := setupGenesisBlock(t, chainService, beaconState)
-	beaconState.Slot++
-	if err := chainService.beaconDB.UpdateChainHead(genesisBlock, beaconState); err != nil {
-		t.Fatal(err)
-	}
-
-	beaconState.Slot++
-	goodStateBlock := &pb.BeaconBlock{
-		Slot:             beaconState.Slot,
-		ParentRootHash32: parentHash[:],
-		RandaoReveal:     createRandaoReveal(t, beaconState, privKeys),
-		Body:             &pb.BeaconBlockBody{},
-	}
-	beaconState.Slot--
-	initBlockStateRoot(t, goodStateBlock, beaconState, chainService)
-
-	_, err = chainService.ReceiveBlock(goodStateBlock, beaconState)
-	if err != nil {
-		t.Fatalf("error exists for good block %v", err)
-	}
-	testutil.AssertLogsContain(t, hook, "Executing state transition")
-}
-func TestReceiveBlock_CheckBlockStateRoot_BadState(t *testing.T) {
-	db := internal.SetupDB(t)
-	defer internal.TeardownDB(t, db)
-	chainService := setupBeaconChain(t, false, db, false, nil)
-	deposits, privKeys := setupInitialDeposits(t, 100)
-	eth1Data := &pb.Eth1Data{
-		DepositRootHash32: []byte{},
-		BlockHash32:       []byte{},
-	}
-	beaconState, err := state.GenesisBeaconState(deposits, 0, eth1Data)
-	if err != nil {
-		t.Fatalf("Can't generate genesis state: %v", err)
-	}
-	parentHash, genesisBlock := setupGenesisBlock(t, chainService, beaconState)
-	beaconState.Slot++
-	if err := chainService.beaconDB.UpdateChainHead(genesisBlock, beaconState); err != nil {
-		t.Fatal(err)
-	}
-
-	beaconState.Slot++
-	invalidStateBlock := &pb.BeaconBlock{
-		Slot:             beaconState.Slot,
-		StateRootHash32:  []byte{'b', 'a', 'd', ' ', 'h', 'a', 's', 'h'},
-		ParentRootHash32: parentHash[:],
-		RandaoReveal:     createRandaoReveal(t, beaconState, privKeys),
-		Body:             &pb.BeaconBlockBody{},
-	}
-	beaconState.Slot--
-
-	_, err = chainService.ReceiveBlock(invalidStateBlock, beaconState)
-	if err == nil {
-		t.Fatal("no error for wrong block state root")
-	}
-	if !strings.Contains(err.Error(), "beacon state root is not equal to block state root: ") {
-		t.Fatal(err)
-	}
-}
-
-=======
->>>>>>> ef8232ae
 func TestPOWBlockExists_UsingDepositRootHash(t *testing.T) {
 	hook := logTest.NewGlobal()
 	db := internal.SetupDB(t)
