package casper

import (
	"github.com/prysmaticlabs/prysm/beacon-chain/params"
	pb "github.com/prysmaticlabs/prysm/proto/beacon/p2p/v1"
	"github.com/prysmaticlabs/prysm/shared/mathutil"
	"github.com/sirupsen/logrus"
)

var log = logrus.WithField("prefix", "casper")

// CalculateRewards adjusts validators balances by applying rewards or penalties
// based on FFG incentive structure.
// FFG Rewards scheme rewards validator who have voted on blocks, and penalises those validators
// who are offline. The penalties are more severe the longer they are offline.
func CalculateRewards(
	slot uint64,
	voterIndices []uint32,
	validators []*pb.ValidatorRecord,
	totalParticipatedDeposit uint64,
	timeSinceFinality uint64) []*pb.ValidatorRecord {
	totalDeposit := TotalActiveValidatorDeposit(validators)
	activeValidators := ActiveValidatorIndices(validators)
	rewardQuotient := uint64(RewardQuotient(validators))
	penaltyQuotient := uint64(quadraticPenaltyQuotient())

	log.Debugf("Applying rewards and penalties for the validators for slot %d", slot)
	if timeSinceFinality <= 3*params.GetConfig().CycleLength {
		for _, validatorIndex := range activeValidators {
			var voted bool

			for _, voterIndex := range voterIndices {
				if voterIndex == validatorIndex {
					voted = true
					balance := validators[validatorIndex].GetBalance()
					newbalance := int64(balance) + int64(balance/rewardQuotient)*(2*int64(totalParticipatedDeposit)-int64(totalDeposit))/int64(totalDeposit)
					validators[validatorIndex].Balance = uint64(newbalance)
					break
				}
			}

			if !voted {
				newBalance := validators[validatorIndex].GetBalance()
				newBalance -= newBalance / rewardQuotient
				validators[validatorIndex].Balance = newBalance
			}
		}

	} else {
		for _, validatorIndex := range activeValidators {
			var voted bool

			for _, voterIndex := range voterIndices {
				if voterIndex == validatorIndex {
					voted = true
					break
				}
			}

			if !voted {
				newBalance := validators[validatorIndex].GetBalance()
				newBalance -= newBalance/rewardQuotient + newBalance*timeSinceFinality/penaltyQuotient
				validators[validatorIndex].Balance = newBalance
			}
		}

	}

	return validators
}

// RewardQuotient returns the reward quotient for validators which will be used to
// reward validators for voting on blocks, or penalise them for being offline.
<<<<<<< HEAD
func RewardQuotient(validators []*pb.ValidatorRecord) uint64 {
	totalDepositETH := TotalActiveValidatorDepositInEth(validators)
	return params.GetConfig().BaseRewardQuotient * shared.IntegerSquareRoot(totalDepositETH)
=======
func RewardQuotient(dynasty uint64, validators []*pb.ValidatorRecord) uint64 {
	totalDepositETH := TotalActiveValidatorDepositInEth(dynasty, validators)
	return params.GetConfig().BaseRewardQuotient * mathutil.IntegerSquareRoot(totalDepositETH)
>>>>>>> 3e8a450e
}

// SlotMaxInterestRate returns the interest rate for a validator in a slot, the interest
// rate is targeted for a compunded annual rate of 3.88%.
func SlotMaxInterestRate(validators []*pb.ValidatorRecord) float64 {
	rewardQuotient := float64(RewardQuotient(validators))
	return 1 / rewardQuotient
}

// quadraticPenaltyQuotient is the quotient that will be used to apply penalties to offline
// validators.
func quadraticPenaltyQuotient() uint64 {
	dropTimeFactor := params.GetConfig().SqrtExpDropTime / params.GetConfig().SlotDuration
	return dropTimeFactor * dropTimeFactor
}

// QuadraticPenalty returns the penalty that will be applied to an offline validator
// based on the number of slots that they are offline.
func QuadraticPenalty(numberOfSlots uint64) uint64 {
	slotFactor := (numberOfSlots * numberOfSlots) / 2
	penaltyQuotient := quadraticPenaltyQuotient()
	return slotFactor / uint64(penaltyQuotient)
}

// RewardValidatorCrosslink applies rewards to validators part of a shard committee for voting on a shard.
// TODO(#538): Change this to big.Int as tests using 64 bit integers fail due to integer overflow.
func RewardValidatorCrosslink(totalDeposit uint64, participatedDeposits uint64, rewardQuotient uint64, validator *pb.ValidatorRecord) {
	currentBalance := int64(validator.Balance)
	currentBalance += int64(currentBalance) / int64(rewardQuotient) * (2*int64(participatedDeposits) - int64(totalDeposit)) / int64(totalDeposit)
	validator.Balance = uint64(currentBalance)
}

// PenaliseValidatorCrosslink applies penalties to validators part of a shard committee for not voting on a shard.
func PenaliseValidatorCrosslink(timeSinceLastConfirmation uint64, rewardQuotient uint64, validator *pb.ValidatorRecord) {
	newBalance := validator.Balance
	quadraticQuotient := quadraticPenaltyQuotient()
	newBalance -= newBalance/rewardQuotient + newBalance*timeSinceLastConfirmation/quadraticQuotient
	validator.Balance = newBalance
}<|MERGE_RESOLUTION|>--- conflicted
+++ resolved
@@ -71,15 +71,9 @@
 
 // RewardQuotient returns the reward quotient for validators which will be used to
 // reward validators for voting on blocks, or penalise them for being offline.
-<<<<<<< HEAD
 func RewardQuotient(validators []*pb.ValidatorRecord) uint64 {
 	totalDepositETH := TotalActiveValidatorDepositInEth(validators)
-	return params.GetConfig().BaseRewardQuotient * shared.IntegerSquareRoot(totalDepositETH)
-=======
-func RewardQuotient(dynasty uint64, validators []*pb.ValidatorRecord) uint64 {
-	totalDepositETH := TotalActiveValidatorDepositInEth(dynasty, validators)
 	return params.GetConfig().BaseRewardQuotient * mathutil.IntegerSquareRoot(totalDepositETH)
->>>>>>> 3e8a450e
 }
 
 // SlotMaxInterestRate returns the interest rate for a validator in a slot, the interest
