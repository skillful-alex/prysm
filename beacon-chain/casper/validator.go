package casper

import (
	"bytes"
	"fmt"

	"github.com/prysmaticlabs/prysm/beacon-chain/params"
	pb "github.com/prysmaticlabs/prysm/proto/beacon/p2p/v1"
	"github.com/prysmaticlabs/prysm/shared/bitutil"
)

const bitsInByte = 8

// ActiveValidatorIndices filters out active validators based on start and end dynasty
// and returns their indices in a list.
func ActiveValidatorIndices(validators []*pb.ValidatorRecord) []uint32 {
	var indices = make([]uint32, len(validators))
	for i := 0; i < len(validators); i++ {
		if validators[i].Status == uint64(params.Active) {
			indices = append(indices, uint32(i))
		}
	}
	return indices[len(validators):]
}

// ExitedValidatorIndices filters out exited validators based on start and end dynasty
// and returns their indices in a list.
func ExitedValidatorIndices(validators []*pb.ValidatorRecord) []uint32 {
	var indices = make([]uint32, len(validators))
	for i := 0; i < len(validators); i++ {
		if validators[i].Status == uint64(params.PendingExit) {
			indices = append(indices, uint32(i))
		}
	}
	return indices[len(validators):]
}

// QueuedValidatorIndices filters out queued validators based on start and end dynasty
// and returns their indices in a list.
func QueuedValidatorIndices(validators []*pb.ValidatorRecord) []uint32 {
	var indices = make([]uint32, len(validators))
	for i := 0; i < len(validators); i++ {
		if validators[i].Status == uint64(params.PendingActivation) {
			indices = append(indices, uint32(i))
		}
	}
	return indices[len(validators):]
}

// GetShardAndCommitteesForSlot returns the attester set of a given slot.
func GetShardAndCommitteesForSlot(shardCommittees []*pb.ShardAndCommitteeArray, lastStateRecalc uint64, slot uint64) (*pb.ShardAndCommitteeArray, error) {
	if lastStateRecalc < params.GetConfig().CycleLength {
		lastStateRecalc = 0
	} else {
		lastStateRecalc = lastStateRecalc - params.GetConfig().CycleLength
	}

	lowerBound := lastStateRecalc
	upperBound := lastStateRecalc + params.GetConfig().CycleLength*2
	if !(slot >= lowerBound && slot < upperBound) {
		return nil, fmt.Errorf("cannot return attester set of given slot, input slot %v has to be in between %v and %v",
			slot,
			lowerBound,
			upperBound,
		)
	}

	return shardCommittees[slot-lastStateRecalc], nil
}

// AreAttesterBitfieldsValid validates that the length of the attester bitfield matches the attester indices
// defined in the Crystallized State.
func AreAttesterBitfieldsValid(attestation *pb.AggregatedAttestation, attesterIndices []uint32) bool {
	// Validate attester bit field has the correct length.
	if bitutil.BitLength(len(attesterIndices)) != len(attestation.AttesterBitfield) {
		log.Debugf("attestation has incorrect bitfield length. Found %v, expected %v",
			len(attestation.AttesterBitfield), bitutil.BitLength(len(attesterIndices)))
		return false
	}

	// Valid attestation can not have non-zero trailing bits.
	lastBit := len(attesterIndices)
	remainingBits := lastBit % bitsInByte
	if remainingBits == 0 {
		return true
	}

	for i := 0; i < bitsInByte-remainingBits; i++ {
		if bitutil.CheckBit(attestation.AttesterBitfield, lastBit+i) {
			log.Debugf("attestation has non-zero trailing bits")
			return false
		}
	}

	return true
}

// ProposerShardAndIndex returns the index and the shardID of a proposer from a given slot.
func ProposerShardAndIndex(shardCommittees []*pb.ShardAndCommitteeArray, lastStateRecalc uint64, slot uint64) (uint64, uint64, error) {
	slotCommittees, err := GetShardAndCommitteesForSlot(
		shardCommittees,
		lastStateRecalc,
		slot)
	if err != nil {
		return 0, 0, err
	}

	proposerShardID := slotCommittees.ArrayShardAndCommittee[0].Shard
	proposerIndex := slot % uint64(len(slotCommittees.ArrayShardAndCommittee[0].Committee))
	return proposerShardID, proposerIndex, nil
}

// ValidatorIndex returns the index of the validator given an input public key.
func ValidatorIndex(pubKey []byte, validators []*pb.ValidatorRecord) (uint32, error) {
	activeValidators := ActiveValidatorIndices(validators)

	for _, index := range activeValidators {
		if bytes.Equal(validators[index].Pubkey, pubKey) {
			return index, nil
		}
	}

	return 0, fmt.Errorf("can't find validator index for public key %#x", pubKey)
}

// ValidatorShardID returns the shard ID of the validator currently participates in.
func ValidatorShardID(pubKey []byte, validators []*pb.ValidatorRecord, shardCommittees []*pb.ShardAndCommitteeArray) (uint64, error) {
	index, err := ValidatorIndex(pubKey, validators)
	if err != nil {
		return 0, err
	}

	for _, slotCommittee := range shardCommittees {
		for _, committee := range slotCommittee.ArrayShardAndCommittee {
			for _, validator := range committee.Committee {
				if validator == index {
					return committee.Shard, nil
				}
			}
		}
	}

	return 0, fmt.Errorf("can't find shard ID for validator with public key %#x", pubKey)
}

// ValidatorSlotAndResponsibility returns a validator's assingned slot number
// and whether it should act as an attester or proposer.
func ValidatorSlotAndResponsibility(pubKey []byte, validators []*pb.ValidatorRecord, shardCommittees []*pb.ShardAndCommitteeArray) (uint64, string, error) {
	index, err := ValidatorIndex(pubKey, validators)
	if err != nil {
		return 0, "", err
	}

	for slot, slotCommittee := range shardCommittees {
		for i, committee := range slotCommittee.ArrayShardAndCommittee {
			for v, validator := range committee.Committee {
				if i == 0 && v == slot%len(committee.Committee) && validator == index {
					return uint64(slot), "proposer", nil
				}
				if validator == index {
					return uint64(slot), "attester", nil
				}
			}
		}
	}
	return 0, "", fmt.Errorf("can't find slot number for validator with public key %#x", pubKey)
}

// TotalActiveValidatorDeposit returns the total deposited amount in Gwei for all active validators.
func TotalActiveValidatorDeposit(validators []*pb.ValidatorRecord) uint64 {
	var totalDeposit uint64
	activeValidators := ActiveValidatorIndices(validators)

	for _, index := range activeValidators {
		totalDeposit += validators[index].GetBalance()
	}
	return totalDeposit
}

// TotalActiveValidatorDepositInEth returns the total deposited amount in ETH for all active validators.
func TotalActiveValidatorDepositInEth(validators []*pb.ValidatorRecord) uint64 {
	totalDeposit := TotalActiveValidatorDeposit(validators)
	depositInEth := totalDeposit / uint64(params.GetConfig().Gwei)

	return depositInEth
}

<<<<<<< HEAD
// AddValidator gets be ran for every validator that is inducted as part of a log created on the PoW chain.
func AddValidator(
=======
// AddPendingValidator runs for every validator that is inducted as part of a log created on the PoW chain.
func AddPendingValidator(
>>>>>>> b00cdb65
	validators []*pb.ValidatorRecord,
	pubKey []byte,
	withdrawalShard uint64,
	withdrawalAddr []byte,
	randaoCommitment []byte) []*pb.ValidatorRecord {

	// TODO(#633): Use BLS to verify signature proof of possession and pubkey and hash of pubkey.

	newValidatorRecord := &pb.ValidatorRecord{
		Pubkey:            pubKey,
		WithdrawalShard:   withdrawalShard,
		WithdrawalAddress: withdrawalAddr,
		RandaoCommitment:  randaoCommitment,
		Balance:           uint64(params.GetConfig().DepositSize * params.GetConfig().Gwei),
		Status:            uint64(params.PendingActivation),
		ExitSlot:          0,
	}

	index := minEmptyValidator(validators)
	if index > 0 {
		validators[index] = newValidatorRecord
		return validators
	}

	validators = append(validators, newValidatorRecord)
	return validators
}

// ChangeValidators updates the validator set during state transition.
func ChangeValidators(currentSlot uint64, totalPenalties uint64, validators []*pb.ValidatorRecord) []*pb.ValidatorRecord {
	maxAllowableChange := uint64(2 * params.GetConfig().DepositSize * params.GetConfig().Gwei)

	totalBalance := TotalActiveValidatorDeposit(validators)

	// Determine the max total wei that can deposit and withdraw.
	if totalBalance > maxAllowableChange {
		maxAllowableChange = totalBalance
	}

	var totalChanged uint64
	for i := 0; i < len(validators); i++ {
		if validators[i].Status == uint64(params.PendingActivation) {
			validators[i].Status = uint64(params.Active)
			totalChanged += uint64(params.GetConfig().DepositSize * params.GetConfig().Gwei)
<<<<<<< HEAD
			// TODO: Add validator set change
=======
			// TODO(#614): Add validator set change.
>>>>>>> b00cdb65
		}
		if validators[i].Status == uint64(params.PendingExit) {
			validators[i].Status = uint64(params.PendingWithdraw)
			validators[i].ExitSlot = currentSlot
			totalChanged += validators[i].Balance
<<<<<<< HEAD
			// TODO: Add validator set change
=======
			// TODO(#614): Add validator set change.
>>>>>>> b00cdb65
		}
		if totalChanged > maxAllowableChange {
			break
		}
	}

	// Calculate withdraw validators that have been logged out long enough,
	// apply their penalties if they were slashed.
<<<<<<< HEAD

	for i := 0; i < len(validators); i++ {
		if validators[i].Status == uint64(params.PendingWithdraw) ||
			validators[i].Status == uint64(params.Penalized) &&
				currentSlot >= validators[i].ExitSlot+params.GetConfig().WithdrawalPeriod {

=======
	for i := 0; i < len(validators); i++ {
		isPendingWithdraw := validators[i].Status == uint64(params.PendingWithdraw)
		isPenalized := validators[i].Status == uint64(params.Penalized)
		withdrawalSlot := validators[i].ExitSlot + params.GetConfig().WithdrawalPeriod

		if (isPendingWithdraw || isPenalized) && currentSlot >= withdrawalSlot {
>>>>>>> b00cdb65
			penaltyFactor := totalPenalties * 3
			if penaltyFactor > totalBalance {
				penaltyFactor = totalBalance
			}
<<<<<<< HEAD

			if validators[i].Status == uint64(params.Penalized) {
				validators[i].Balance -= validators[i].Balance * totalBalance / validators[i].Balance
			}

			validators[i].Status = uint64(params.Withdrawn)
		}
	}

=======
			if validators[i].Status == uint64(params.Penalized) {
				validators[i].Balance -= validators[i].Balance * totalBalance / validators[i].Balance
			}
			validators[i].Status = uint64(params.Withdrawn)
		}
	}
>>>>>>> b00cdb65
	return validators
}

// minEmptyValidator returns the lowest validator index which the status is withdrawn.
func minEmptyValidator(validators []*pb.ValidatorRecord) int {
	for i := 0; i < len(validators); i++ {
		if validators[i].Status == uint64(params.Withdrawn) {
			return i
		}
	}
	return -1
}<|MERGE_RESOLUTION|>--- conflicted
+++ resolved
@@ -185,13 +185,8 @@
 	return depositInEth
 }
 
-<<<<<<< HEAD
-// AddValidator gets be ran for every validator that is inducted as part of a log created on the PoW chain.
-func AddValidator(
-=======
 // AddPendingValidator runs for every validator that is inducted as part of a log created on the PoW chain.
 func AddPendingValidator(
->>>>>>> b00cdb65
 	validators []*pb.ValidatorRecord,
 	pubKey []byte,
 	withdrawalShard uint64,
@@ -236,21 +231,15 @@
 		if validators[i].Status == uint64(params.PendingActivation) {
 			validators[i].Status = uint64(params.Active)
 			totalChanged += uint64(params.GetConfig().DepositSize * params.GetConfig().Gwei)
-<<<<<<< HEAD
-			// TODO: Add validator set change
-=======
+
 			// TODO(#614): Add validator set change.
->>>>>>> b00cdb65
 		}
 		if validators[i].Status == uint64(params.PendingExit) {
 			validators[i].Status = uint64(params.PendingWithdraw)
 			validators[i].ExitSlot = currentSlot
 			totalChanged += validators[i].Balance
-<<<<<<< HEAD
-			// TODO: Add validator set change
-=======
+
 			// TODO(#614): Add validator set change.
->>>>>>> b00cdb65
 		}
 		if totalChanged > maxAllowableChange {
 			break
@@ -259,43 +248,23 @@
 
 	// Calculate withdraw validators that have been logged out long enough,
 	// apply their penalties if they were slashed.
-<<<<<<< HEAD
-
-	for i := 0; i < len(validators); i++ {
-		if validators[i].Status == uint64(params.PendingWithdraw) ||
-			validators[i].Status == uint64(params.Penalized) &&
-				currentSlot >= validators[i].ExitSlot+params.GetConfig().WithdrawalPeriod {
-
-=======
 	for i := 0; i < len(validators); i++ {
 		isPendingWithdraw := validators[i].Status == uint64(params.PendingWithdraw)
 		isPenalized := validators[i].Status == uint64(params.Penalized)
 		withdrawalSlot := validators[i].ExitSlot + params.GetConfig().WithdrawalPeriod
 
 		if (isPendingWithdraw || isPenalized) && currentSlot >= withdrawalSlot {
->>>>>>> b00cdb65
 			penaltyFactor := totalPenalties * 3
 			if penaltyFactor > totalBalance {
 				penaltyFactor = totalBalance
 			}
-<<<<<<< HEAD
 
 			if validators[i].Status == uint64(params.Penalized) {
 				validators[i].Balance -= validators[i].Balance * totalBalance / validators[i].Balance
 			}
-
 			validators[i].Status = uint64(params.Withdrawn)
 		}
 	}
-
-=======
-			if validators[i].Status == uint64(params.Penalized) {
-				validators[i].Balance -= validators[i].Balance * totalBalance / validators[i].Balance
-			}
-			validators[i].Status = uint64(params.Withdrawn)
-		}
-	}
->>>>>>> b00cdb65
 	return validators
 }
 
