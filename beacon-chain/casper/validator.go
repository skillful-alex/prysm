--- conflicted
+++ resolved
@@ -47,15 +47,7 @@
 
 // GetShardAndCommitteesForSlot returns the attester set of a given slot.
 func GetShardAndCommitteesForSlot(shardCommittees []*pb.ShardAndCommitteeArray, lastStateRecalc uint64, slot uint64) (*pb.ShardAndCommitteeArray, error) {
-<<<<<<< HEAD
-	if lastStateRecalc < params.GetConfig().CycleLength {
-		lastStateRecalc = 0
-	} else {
-		lastStateRecalc = lastStateRecalc - params.GetConfig().CycleLength + 1
-	}
-=======
 	cycleLength := params.GetConfig().CycleLength
->>>>>>> dd0a15ab
 
 	var lowerBound uint64
 	if lastStateRecalc >= cycleLength {
