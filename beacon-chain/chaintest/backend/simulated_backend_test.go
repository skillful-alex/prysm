package backend

import "testing"

func TestRunChainTest(t *testing.T) {
	sb, err := NewSimulatedBackend()
	if err != nil {
		t.Fatal(err)
	}
	testCase := &ChainTestCase{
		Config: &ChainTestConfig{
			ShardCount:       3,
			CycleLength:      10,
			MinCommitteeSize: 3,
			ValidatorCount:   100,
		},
	}
	if err := sb.RunChainTest(testCase); err != nil {
		t.Errorf("Could not run chaintest: %v", err)
	}
}

func TestRunShuffleTest(t *testing.T) {
	sb, err := NewSimulatedBackend()
	if err != nil {
		t.Fatal(err)
	}
	testCase := &ShuffleTestCase{
		Input:  []uint32{1, 2, 3, 4, 5},
<<<<<<< HEAD
		Output: []uint32{4, 5, 3, 2, 1},
=======
		Output: []uint32{3, 2, 5, 1, 4},
>>>>>>> 954af678
		Seed:   "abcde",
	}
	if err := sb.RunShuffleTest(testCase); err != nil {
		t.Errorf("Could not run chaintest: %v", err)
	}
}<|MERGE_RESOLUTION|>--- conflicted
+++ resolved
@@ -27,11 +27,7 @@
 	}
 	testCase := &ShuffleTestCase{
 		Input:  []uint32{1, 2, 3, 4, 5},
-<<<<<<< HEAD
-		Output: []uint32{4, 5, 3, 2, 1},
-=======
-		Output: []uint32{3, 2, 5, 1, 4},
->>>>>>> 954af678
+		Output: []uint32{2, 5, 3, 1, 4},
 		Seed:   "abcde",
 	}
 	if err := sb.RunShuffleTest(testCase); err != nil {
