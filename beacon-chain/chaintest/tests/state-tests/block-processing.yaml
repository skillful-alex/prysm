title: Sample Ethereum Serenity State Transition Tests
summary: Testing full state transition block processing
test_suite: prysm
fork: sapphire
version: 1.0
test_cases:
  - config:
      epoch_length: 64
      deposits_for_chain_start: 1000
      num_slots: 32 # Testing advancing state to slot < EpochLength
    results:
      slot: 32
      num_validators: 1000
  - config:
      epoch_length: 63
      deposits_for_chain_start: 16384
<<<<<<< HEAD
      num_slots: 63
=======
      num_slots: 64 # Testing advancing state to exactly slot == EpochLength
>>>>>>> 4b775e76
      deposits:
        - slot: 1
          amount: 32
          merkle_index: 0
          pubkey: !!binary |
            SlAAbShSkUg7PLiPHZI/rTS1uAvKiieOrifPN6Moso0=
        - slot: 15
          amount: 32
          merkle_index: 1
          pubkey: !!binary |
            Oklajsjdkaklsdlkajsdjlajslkdjlkasjlkdjlajdsd
        - slot: 63
          amount: 32
          merkle_index: 2
          pubkey: !!binary |
            LkmqmqoodLKAslkjdkajsdljasdkajlksjdasldjasdd
<<<<<<< HEAD
      proposer_slashings:
        - slot: 16 # At slot 16, we trigger a proposal slashing occurring
          proposer_index: 16385 # We penalize the proposer that was just added from slot 15
          proposal_1_shard: 0
          proposal_1_slot: 15
          proposal_1_root: !!binary |
            LkmqmqoodLKAslkjdkajsdljasdkajlksjdasldjasdd
          proposal_2_shard: 0
          proposal_2_slot: 15
          proposal_2_root: !!binary |
            LkmqmqoodLKAslkjdkajsdljasdkajlksjdasldjasdd
    results:
      slot: 63
      num_validators: 16386 # We ensure 2 new validators were added to the registry and 1 ejected
      penalized_validators: [16385] # We test that the validator at index 16385 was indeed penalized
=======
    results:
      slot: 64
      num_validators: 16387
>>>>>>> 4b775e76
  - config:
      skip_slots: [10, 20]
      epoch_length: 64
      deposits_for_chain_start: 1000
      num_slots: 128 # Testing advancing state's slot == 2*EpochLength
      deposits:
        - slot: 10
          amount: 32
          merkle_index: 0
          pubkey: !!binary |
            SlAAbShSkUg7PLiPHZI/rTS1uAvKiieOrifPN6Moso0=
        - slot: 20
          amount: 32
          merkle_index: 1
          pubkey: !!binary |
            Oklajsjdkaklsdlkajsdjlajslkdjlkasjlkdjlajdsd
    results:
      slot: 128
      num_validators: 1000 # Validator registry should not have grown if slots 10 and 20 were skipped<|MERGE_RESOLUTION|>--- conflicted
+++ resolved
@@ -14,11 +14,7 @@
   - config:
       epoch_length: 63
       deposits_for_chain_start: 16384
-<<<<<<< HEAD
-      num_slots: 63
-=======
       num_slots: 64 # Testing advancing state to exactly slot == EpochLength
->>>>>>> 4b775e76
       deposits:
         - slot: 1
           amount: 32
@@ -35,7 +31,6 @@
           merkle_index: 2
           pubkey: !!binary |
             LkmqmqoodLKAslkjdkajsdljasdkajlksjdasldjasdd
-<<<<<<< HEAD
       proposer_slashings:
         - slot: 16 # At slot 16, we trigger a proposal slashing occurring
           proposer_index: 16385 # We penalize the proposer that was just added from slot 15
@@ -48,14 +43,9 @@
           proposal_2_root: !!binary |
             LkmqmqoodLKAslkjdkajsdljasdkajlksjdasldjasdd
     results:
-      slot: 63
-      num_validators: 16386 # We ensure 2 new validators were added to the registry and 1 ejected
+      slot: 64
+      num_validators: 16387 # We ensure 2 new validators were added to the registry and 1 ejected
       penalized_validators: [16385] # We test that the validator at index 16385 was indeed penalized
-=======
-    results:
-      slot: 64
-      num_validators: 16387
->>>>>>> 4b775e76
   - config:
       skip_slots: [10, 20]
       epoch_length: 64
