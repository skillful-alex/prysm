--- conflicted
+++ resolved
@@ -204,11 +204,7 @@
 // Spec pseudocode definition:
 //    Any active validator index not in previous_epoch_justified_attester_indices,
 //    loses inactivity_penalty(state, index, epochs_since_finality)
-<<<<<<< HEAD
 func InactivityFFGSrcPenalties(
-=======
-func InactivityFFGSrcPenalty(
->>>>>>> 6ee5eb6f
 	state *pb.BeaconState,
 	justifiedAttesterIndices []uint32,
 	totalBalance uint64,
@@ -232,11 +228,7 @@
 // Spec pseudocode definition:
 //    Any active validator index not in previous_epoch_boundary_attester_indices,
 // 	  loses inactivity_penalty(state, index, epochs_since_finality)
-<<<<<<< HEAD
 func InactivityFFGTargetPenalties(
-=======
-func InactivityFFGTargetPenalty(
->>>>>>> 6ee5eb6f
 	state *pb.BeaconState,
 	boundaryAttesterIndices []uint32,
 	totalBalance uint64,
@@ -260,11 +252,7 @@
 // Spec pseudocode definition:
 //    Any active validator index not in previous_epoch_head_attester_indices,
 // 	  loses base_reward(state, index)
-<<<<<<< HEAD
 func InactivityHeadPenalties(
-=======
-func InactivityHeadPenalty(
->>>>>>> 6ee5eb6f
 	state *pb.BeaconState,
 	headAttesterIndices []uint32,
 	totalBalance uint64) *pb.BeaconState {
@@ -287,11 +275,7 @@
 //    Any validator index with status == EXITED_WITH_PENALTY,
 //    loses 2 * inactivity_penalty(state, index, epochs_since_finality) +
 //    base_reward(state, index)
-<<<<<<< HEAD
 func InactivityExitedPenalties(
-=======
-func InactivityExitedPenalty(
->>>>>>> 6ee5eb6f
 	state *pb.BeaconState,
 	totalBalance uint64,
 	epochsSinceFinality uint64) *pb.BeaconState {
@@ -316,11 +300,7 @@
 //    Any validator index in previous_epoch_attester_indices loses
 //    base_reward(state, index) - base_reward(state, index) *
 //    MIN_ATTESTATION_INCLUSION_DELAY // inclusion_distance(state, index)
-<<<<<<< HEAD
 func InactivityInclusionPenalties(
-=======
-func InactivityInclusionPenalty(
->>>>>>> 6ee5eb6f
 	state *pb.BeaconState,
 	attesterIndices []uint32,
 	totalBalance uint64) (*pb.BeaconState, error) {
@@ -339,7 +319,6 @@
 	}
 	return state, nil
 }
-<<<<<<< HEAD
 
 // AttestationInclusionReward awards the the beacon
 // proposers who included previous epoch attestations.
@@ -410,5 +389,3 @@
 	}
 	return state, nil
 }
-=======
->>>>>>> 6ee5eb6f
