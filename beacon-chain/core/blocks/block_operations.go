package blocks

import (
	"bytes"
	"encoding/binary"
	"errors"
	"fmt"
	"reflect"

	"github.com/prysmaticlabs/prysm/beacon-chain/core/state/stateutils"
	v "github.com/prysmaticlabs/prysm/beacon-chain/core/validators"
	pb "github.com/prysmaticlabs/prysm/proto/beacon/p2p/v1"
	"github.com/prysmaticlabs/prysm/shared/hashutil"
	"github.com/prysmaticlabs/prysm/shared/params"
	"github.com/prysmaticlabs/prysm/shared/slices"
	"github.com/prysmaticlabs/prysm/shared/ssz"
	"github.com/prysmaticlabs/prysm/shared/trie"
)

// ProcessPOWReceiptRoots processes the proof-of-work chain's receipts
// contained in a beacon block and appends them as candidate receipt roots
// in the beacon state.
//
// Official spec definition for processing pow receipt roots:
//   If block.candidate_pow_receipt_root is x.candidate_pow_receipt_root
//     for some x in state.candidate_pow_receipt_roots, set x.vote_count += 1.
//   Otherwise, append to state.candidate_pow_receipt_roots a
//   new CandidatePoWReceiptRootRecord(
//     candidate_pow_receipt_root=block.candidate_pow_receipt_root,
//     vote_count=1
//   )
func ProcessPOWReceiptRoots(
	beaconState *pb.BeaconState,
	block *pb.BeaconBlock,
) *pb.BeaconState {
	var newCandidateReceiptRoots []*pb.CandidatePoWReceiptRootRecord
	currentCandidateReceiptRoots := beaconState.CandidatePowReceiptRoots
	for idx, root := range currentCandidateReceiptRoots {
		if bytes.Equal(block.CandidatePowReceiptRootHash32, root.CandidatePowReceiptRootHash32) {
			currentCandidateReceiptRoots[idx].VoteCount++
		} else {
			newCandidateReceiptRoots = append(newCandidateReceiptRoots, &pb.CandidatePoWReceiptRootRecord{
				CandidatePowReceiptRootHash32: block.CandidatePowReceiptRootHash32,
				VoteCount:                     1,
			})
		}
	}
	beaconState.CandidatePowReceiptRoots = append(currentCandidateReceiptRoots, newCandidateReceiptRoots...)
	return beaconState
}

// ProcessBlockRandao checks the block proposer's
// randao commitment and generates a new randao mix to update
// in the beacon state's latest randao mixes and set the proposer's randao fields.
//
// Official spec definition for block randao verification:
//   Let repeat_hash(x, n) = x if n == 0 else repeat_hash(hash(x), n-1).
//   Let proposer = state.validator_registry[get_beacon_proposer_index(state, state.slot)].
//   Verify that repeat_hash(block.randao_reveal, proposer.randao_layers) == proposer.randao_commitment.
//   Set state.latest_randao_mixes[state.slot % LATEST_RANDAO_MIXES_LENGTH] =
//     xor(state.latest_randao_mixes[state.slot % LATEST_RANDAO_MIXES_LENGTH], block.randao_reveal)
//   Set proposer.randao_commitment = block.randao_reveal.
//   Set proposer.randao_layers = 0
func ProcessBlockRandao(beaconState *pb.BeaconState, block *pb.BeaconBlock) (*pb.BeaconState, error) {
	proposerIndex, err := v.BeaconProposerIndex(beaconState, beaconState.Slot)
	if err != nil {
		return nil, fmt.Errorf("could not fetch beacon proposer index: %v", err)
	}
	registry := beaconState.ValidatorRegistry
	proposer := registry[proposerIndex]
	if err := verifyBlockRandao(proposer, block); err != nil {
		return nil, fmt.Errorf("could not verify block randao: %v", err)
	}
	// If block randao passed verification, we XOR the state's latest randao mix with the block's
	// randao and update the state's corresponding latest randao mix value.
	var latestMix [32]byte
	latestMixesLength := params.BeaconConfig().LatestRandaoMixesLength
	latestMixSlice := beaconState.LatestRandaoMixesHash32S[beaconState.Slot%latestMixesLength]
	copy(latestMix[:], latestMixSlice)
	for i, x := range block.RandaoRevealHash32 {
		latestMix[i] ^= x
	}
	proposer.RandaoCommitmentHash32 = block.RandaoRevealHash32
	proposer.RandaoLayers = 0
	registry[proposerIndex] = proposer
	beaconState.LatestRandaoMixesHash32S[beaconState.Slot%latestMixesLength] = latestMix[:]
	beaconState.ValidatorRegistry = registry
	return beaconState, nil
}

func verifyBlockRandao(proposer *pb.ValidatorRecord, block *pb.BeaconBlock) error {
	var blockRandaoReveal [32]byte
	var proposerRandaoCommit [32]byte
	copy(blockRandaoReveal[:], block.RandaoRevealHash32)
	copy(proposerRandaoCommit[:], proposer.RandaoCommitmentHash32)

	randaoHashLayers := hashutil.RepeatHash(blockRandaoReveal, proposer.RandaoLayers)
	// Verify that repeat_hash(block.randao_reveal, proposer.randao_layers) == proposer.randao_commitment.
	if randaoHashLayers != proposerRandaoCommit {
		return fmt.Errorf(
			"expected hashed block randao layers to equal proposer randao: received %#x = %#x",
			randaoHashLayers[:],
			proposerRandaoCommit[:],
		)
	}
	return nil
}

// ProcessProposerSlashings is one of the operations performed
// on each processed beacon block to penalize proposers based on
// slashing conditions if any slashable events occurred.
//
// Official spec definition for proposer slashings:
//   Verify that len(block.body.proposer_slashings) <= MAX_PROPOSER_SLASHINGS.
//
//   For each proposer_slashing in block.body.proposer_slashings:
//
//   Let proposer = state.validator_registry[proposer_slashing.proposer_index].
//   Verify that bls_verify(pubkey=proposer.pubkey, msg=hash_tree_root(
//    proposer_slashing.proposal_data_1),
//  	sig=proposer_slashing.proposal_signature_1,
//    domain=get_domain(state.fork_data, proposer_slashing.proposal_data_1.slot, DOMAIN_PROPOSAL)).
//   Verify that bls_verify(pubkey=proposer.pubkey, msg=hash_tree_root(
//     proposer_slashing.proposal_data_2),
//     sig=proposer_slashing.proposal_signature_2,
//     domain=get_domain(state.fork_data, proposer_slashing.proposal_data_2.slot, DOMAIN_PROPOSAL)).
//   Verify that proposer_slashing.proposal_data_1.slot == proposer_slashing.proposal_data_2.slot.
//   Verify that proposer_slashing.proposal_data_1.shard == proposer_slashing.proposal_data_2.shard.
//   Verify that proposer_slashing.proposal_data_1.block_root != proposer_slashing.proposal_data_2.block_root.
//   Verify that proposer.status != EXITED_WITH_PENALTY.
//   Run update_validator_status(state, proposer_slashing.proposer_index, new_status=EXITED_WITH_PENALTY).
func ProcessProposerSlashings(
	beaconState *pb.BeaconState,
	block *pb.BeaconBlock,
) (*pb.BeaconState, error) {
	body := block.Body
	registry := beaconState.ValidatorRegistry
	if uint64(len(body.ProposerSlashings)) > params.BeaconConfig().MaxProposerSlashings {
		return nil, fmt.Errorf(
			"number of proposer slashings (%d) exceeds allowed threshold of %d",
			len(body.ProposerSlashings),
			params.BeaconConfig().MaxProposerSlashings,
		)
	}
	for idx, slashing := range body.ProposerSlashings {
		if err := verifyProposerSlashing(slashing); err != nil {
			return nil, fmt.Errorf("could not verify proposer slashing #%d: %v", idx, err)
		}
		proposer := registry[slashing.ProposerIndex]
		if proposer.Status != pb.ValidatorRecord_EXITED_WITH_PENALTY {
			// TODO(#781): Replace with
			// update_validator_status(
			//   state,
			//   proposer_slashing.proposer_index,
			//   new_status=EXITED_WITH_PENALTY,
			// ) after update_validator_status is implemented.
			registry[slashing.ProposerIndex] = v.ExitValidator(
				proposer,
				beaconState.Slot,
				true, /* penalize */
			)
		}
	}
	beaconState.ValidatorRegistry = registry
	return beaconState, nil
}

func verifyProposerSlashing(
	slashing *pb.ProposerSlashing,
) error {
	// TODO(#258): Verify BLS according to the specification in the "Proposer Slashings"
	// section of block operations.
	slot1 := slashing.ProposalData_1.Slot
	slot2 := slashing.ProposalData_2.Slot
	shard1 := slashing.ProposalData_1.Shard
	shard2 := slashing.ProposalData_2.Shard
	root1 := slashing.ProposalData_1.BlockRootHash32
	root2 := slashing.ProposalData_2.BlockRootHash32
	if slot1 != slot2 {
		return fmt.Errorf("slashing proposal data slots do not match: %d, %d", slot1, slot2)
	}
	if shard1 != shard2 {
		return fmt.Errorf("slashing proposal data shards do not match: %d, %d", shard1, shard2)
	}
	if !bytes.Equal(root1, root2) {
		return fmt.Errorf("slashing proposal data block roots do not match: %#x, %#x", root1, root2)
	}
	return nil
}

// ProcessCasperSlashings is one of the operations performed
// on each processed beacon block to penalize validators based on
// Casper FFG slashing conditions if any slashable events occurred.
//
// Official spec definition for casper slashings:
//
//   Verify that len(block.body.casper_slashings) <= MAX_CASPER_SLASHINGS.
//   For each casper_slashing in block.body.casper_slashings:
//
//   Verify that verify_casper_votes(state, casper_slashing.votes_1).
//   Verify that verify_casper_votes(state, casper_slashing.votes_2).
//   Verify that casper_slashing.votes_1.data != casper_slashing.votes_2.data.
//   Let indices(vote) = vote.aggregate_signature_poc_0_indices +
//     vote.aggregate_signature_poc_1_indices.
//   Let intersection = [x for x in indices(casper_slashing.votes_1)
//     if x in indices(casper_slashing.votes_2)].
//   Verify that len(intersection) >= 1.
//	 Verify the following about the casper votes:
//     (vote1.justified_slot < vote2.justified_slot) &&
//     (vote2.justified_slot + 1 == vote2.slot) &&
//     (vote2.slot < vote1.slot)
//     OR
//     vote1.slot == vote.slot
//   Verify that casper_slashing.votes_1.data.justified_slot + 1 <
//     casper_slashing.votes_2.data.justified_slot + 1 ==
//     casper_slashing.votes_2.data.slot < casper_slashing.votes_1.data.slot
//     or casper_slashing.votes_1.data.slot == casper_slashing.votes_2.data.slot.
//   For each validator index i in intersection,
//     if state.validator_registry[i].status does not equal
//     EXITED_WITH_PENALTY, then run
//     update_validator_status(state, i, new_status=EXITED_WITH_PENALTY)
func ProcessCasperSlashings(
	beaconState *pb.BeaconState,
	block *pb.BeaconBlock,
) (*pb.BeaconState, error) {
	body := block.Body
	registry := beaconState.ValidatorRegistry
	if uint64(len(body.CasperSlashings)) > params.BeaconConfig().MaxCasperSlashings {
		return nil, fmt.Errorf(
			"number of casper slashings (%d) exceeds allowed threshold of %d",
			len(body.CasperSlashings),
			params.BeaconConfig().MaxCasperSlashings,
		)
	}
	for idx, slashing := range body.CasperSlashings {
		if err := verifyCasperSlashing(slashing); err != nil {
			return nil, fmt.Errorf("could not verify casper slashing #%d: %v", idx, err)
		}
		validatorIndices, err := casperSlashingPenalizedIndices(slashing)
		if err != nil {
			return nil, fmt.Errorf("could not determine validator indices to penalize: %v", err)
		}
		for _, validatorIndex := range validatorIndices {
			penalizedValidator := registry[validatorIndex]
			if penalizedValidator.Status != pb.ValidatorRecord_EXITED_WITH_PENALTY {
				// TODO(#781): Replace with update_validator_status(
				//   state,
				//   validatorIndex,
				//   new_status=EXITED_WITH_PENALTY,
				// ) after update_validator_status is implemented.
				registry[validatorIndex] = v.ExitValidator(
					penalizedValidator,
					beaconState.Slot,
					true, /* penalize */
				)
			}
		}
	}
	beaconState.ValidatorRegistry = registry
	return beaconState, nil
}

func verifyCasperSlashing(slashing *pb.CasperSlashing) error {
	votes1 := slashing.Votes_1
	votes2 := slashing.Votes_2
	votes1Attestation := votes1.Data
	votes2Attestation := votes2.Data

	if err := verifyCasperVotes(votes1); err != nil {
		return fmt.Errorf("could not verify casper votes 1: %v", err)
	}
	if err := verifyCasperVotes(votes2); err != nil {
		return fmt.Errorf("could not verify casper votes 2: %v", err)
	}

	// Inner attestation data structures for the votes should not be equal,
	// as that would mean both votes are the same and therefore no slashing
	// should occur.
	if reflect.DeepEqual(votes1Attestation, votes2Attestation) {
		return fmt.Errorf(
			"casper slashing inner vote attestation data should not match: %v, %v",
			votes1Attestation,
			votes2Attestation,
		)
	}

	// Unless the following holds, the slashing is invalid:
	// (vote1.justified_slot < vote2.justified_slot) &&
	// (vote2.justified_slot + 1 == vote2.slot) &&
	// (vote2.slot < vote1.slot)
	// OR
	// vote1.slot == vote.slot

	justificationValidity := (votes1Attestation.JustifiedSlot < votes2Attestation.JustifiedSlot) &&
		(votes2Attestation.JustifiedSlot+1 == votes2Attestation.Slot) &&
		(votes2Attestation.Slot < votes1Attestation.Slot)

	slotsEqual := votes1Attestation.Slot == votes2Attestation.Slot

	if !(justificationValidity || slotsEqual) {
		return fmt.Errorf(
			`
			Expected the following conditions to hold:
			(vote1.JustifiedSlot < vote2.JustifiedSlot) &&
			(vote2.JustifiedSlot + 1 == vote2.Slot) &&
			(vote2.Slot < vote1.Slot)
			OR
			vote1.Slot == vote.Slot

			Instead, received vote1.JustifiedSlot %d, vote2.JustifiedSlot %d
			and vote1.Slot %d, vote2.Slot %d
			`,
			votes1Attestation.JustifiedSlot,
			votes2Attestation.JustifiedSlot,
			votes1Attestation.Slot,
			votes2Attestation.Slot,
		)
	}
	return nil
}

func casperSlashingPenalizedIndices(slashing *pb.CasperSlashing) ([]uint32, error) {
	votes1 := slashing.Votes_1
	votes2 := slashing.Votes_2
	votes1Indices := append(
		votes1.AggregateSignaturePoc_0Indices,
		votes1.AggregateSignaturePoc_1Indices...,
	)
	votes2Indices := append(
		votes2.AggregateSignaturePoc_0Indices,
		votes2.AggregateSignaturePoc_1Indices...,
	)
	indicesIntersection := slices.Intersection(votes1Indices, votes2Indices)
	if len(indicesIntersection) < 1 {
		return nil, fmt.Errorf(
			"expected intersection of vote indices to be non-empty: %v",
			indicesIntersection,
		)
	}
	return indicesIntersection, nil
}

func verifyCasperVotes(votes *pb.SlashableVoteData) error {
	totalProofsOfCustody := len(votes.AggregateSignaturePoc_0Indices) +
		len(votes.AggregateSignaturePoc_1Indices)
	if uint64(totalProofsOfCustody) > params.BeaconConfig().MaxCasperVotes {
		return fmt.Errorf(
			"exceeded allowed casper votes (%d), received %d",
			params.BeaconConfig().MaxCasperVotes,
			totalProofsOfCustody,
		)
	}
	// TODO(#258): Implement BLS verify multiple.
	//  pubs = aggregate_pubkeys for each validator in registry for poc0 and poc1
	//    indices
	//  bls_verify_multiple(
	//    pubkeys=pubs,
	//    messages=[
	//      hash_tree_root(votes)+bytes1(0),
	//      hash_tree_root(votes)+bytes1(1),
	//      signature=aggregate_signature
	//    ]
	//  )
	return nil
}

// ProcessBlockAttestations applies processing operations to a block's inner attestation
// records. This function returns a list of pending attestations which can then be
// appended to the BeaconState's latest attestations.
//
// Official spec definition for block attestation processing:
//   Verify that len(block.body.attestations) <= MAX_ATTESTATIONS.
//
//   For each attestation in block.body.attestations:
//   Verify that attestation.data.slot + MIN_ATTESTATION_INCLUSION_DELAY <= state.slot.
//   Verify that attestation.data.slot + EPOCH_LENGTH >= state.slot.
//   Verify that attestation.data.justified_slot is equal to
//     state.justified_slot if attestation.data.slot >=
//     state.slot - (state.slot % EPOCH_LENGTH) else state.previous_justified_slot.
//   Verify that attestation.data.justified_block_root is equal to
//     get_block_root(state, attestation.data.justified_slot).
//   Verify that either attestation.data.latest_crosslink_root or
//     attestation.data.shard_block_root equals
//     state.latest_crosslinks[shard].shard_block_root
//   Aggregate_signature verification:
//     Let participants = get_attestation_participants(
//       state,
//       attestation.data,
//       attestation.participation_bitfield,
//     )
//     Let group_public_key = BLSAddPubkeys([
//       state.validator_registry[v].pubkey for v in participants
//     ])
//     Verify that bls_verify(
//       pubkey=group_public_key,
//       message=hash_tree_root(attestation.data) + bytes1(0),
//       signature=attestation.aggregate_signature,
//       domain=get_domain(state.fork_data, attestation.data.slot, DOMAIN_ATTESTATION)).
//
//   [TO BE REMOVED IN PHASE 1] Verify that attestation.data.shard_block_hash == ZERO_HASH.
//   return PendingAttestationRecord(
//     data=attestation.data,
//     participation_bitfield=attestation.participation_bitfield,
//     custody_bitfield=attestation.custody_bitfield,
//     slot_included=state.slot,
//   ) which can then be appended to state.latest_attestations.
func ProcessBlockAttestations(
	beaconState *pb.BeaconState,
	block *pb.BeaconBlock,
) (*pb.BeaconState, error) {
	atts := block.Body.Attestations
	if uint64(len(atts)) > params.BeaconConfig().MaxAttestations {
		return nil, fmt.Errorf(
			"number of attestations in block (%d) exceeds allowed threshold of %d",
			len(atts),
			params.BeaconConfig().MaxAttestations,
		)
	}
	var pendingAttestations []*pb.PendingAttestationRecord
	for idx, attestation := range atts {
		if err := verifyAttestation(beaconState, attestation); err != nil {
			return nil, fmt.Errorf("could not verify attestation at index %d in block: %v", idx, err)
		}
		pendingAttestations = append(pendingAttestations, &pb.PendingAttestationRecord{
			Data:                  attestation.Data,
			ParticipationBitfield: attestation.ParticipationBitfield,
			CustodyBitfield:       attestation.CustodyBitfield,
			SlotIncluded:          beaconState.Slot,
		})
	}
	beaconState.LatestAttestations = pendingAttestations
	return beaconState, nil
}

func verifyAttestation(beaconState *pb.BeaconState, att *pb.Attestation) error {
	inclusionDelay := params.BeaconConfig().MinAttestationInclusionDelay
	if att.Data.Slot+inclusionDelay > beaconState.Slot {
		return fmt.Errorf(
			"attestation slot (slot %d) + inclusion delay (%d) beyond current beacon state slot (%d)",
			att.Data.Slot,
			inclusionDelay,
			beaconState.Slot,
		)
	}
	if att.Data.Slot+params.BeaconConfig().EpochLength < beaconState.Slot {
		return fmt.Errorf(
			"attestation slot (slot %d) + epoch length (%d) less than current beacon state slot (%d)",
			att.Data.Slot,
			params.BeaconConfig().EpochLength,
			beaconState.Slot,
		)
	}
	// Verify that attestation.JustifiedSlot is equal to
	// state.JustifiedSlot if attestation.Slot >=
	// state.Slot - (state.Slot % EPOCH_LENGTH) else state.PreviousJustifiedSlot.
	if att.Data.Slot >= beaconState.Slot-(beaconState.Slot%params.BeaconConfig().EpochLength) {
		if att.Data.JustifiedSlot != beaconState.JustifiedSlot {
			return fmt.Errorf(
				"expected attestation.JustifiedSlot == state.JustifiedSlot, received %d == %d",
				att.Data.JustifiedSlot,
				beaconState.JustifiedSlot,
			)
		}
	} else {
		if att.Data.JustifiedSlot != beaconState.PreviousJustifiedSlot {
			return fmt.Errorf(
				"expected attestation.JustifiedSlot == state.PreviousJustifiedSlot, received %d == %d",
				att.Data.JustifiedSlot,
				beaconState.PreviousJustifiedSlot,
			)
		}
	}

	// Verify that attestation.data.justified_block_root is equal to
	// get_block_root(state, attestation.data.justified_slot).
	blockRoot, err := BlockRoot(beaconState, att.Data.JustifiedSlot)
	if err != nil {
		return fmt.Errorf("could not get block root for justified slot: %v", err)
	}

	justifiedBlockRoot := att.Data.JustifiedBlockRootHash32
	if !bytes.Equal(justifiedBlockRoot, blockRoot) {
		return fmt.Errorf(
			"expected JustifiedBlockRoot == getBlockRoot(state, JustifiedSlot): got %#x = %#x",
			justifiedBlockRoot,
			blockRoot,
		)
	}

	// Verify that either: attestation.data.latest_crosslink_root or
	// attestation.data.shard_block_root equals
	// state.latest_crosslinks[shard].shard_block_root
	crossLinkRoot := att.Data.LatestCrosslinkRootHash32
	shardBlockRoot := att.Data.ShardBlockRootHash32
	shard := att.Data.Shard
	stateShardBlockRoot := beaconState.LatestCrosslinks[shard].ShardBlockRootHash32

	if !(bytes.Equal(crossLinkRoot, stateShardBlockRoot) ||
		bytes.Equal(shardBlockRoot, stateShardBlockRoot)) {
		return fmt.Errorf(
			"attestation.CrossLinkRoot and ShardBlockRoot != %v (state.LatestCrosslinks' ShardBlockRoot)",
			stateShardBlockRoot,
		)
	}

	// Verify attestation.shard_block_root == ZERO_HASH [TO BE REMOVED IN PHASE 1].
	if !bytes.Equal(att.Data.ShardBlockRootHash32, []byte{}) {
		return fmt.Errorf(
			"expected attestation.ShardBlockRoot == %#x, received %#x instead",
			[]byte{},
			att.Data.ShardBlockRootHash32,
		)
	}
	// TODO(#258): Integrate BLS signature verification for attestation.
	//     Let participants = get_attestation_participants(
	//       state,
	//       attestation.data,
	//       attestation.participation_bitfield,
	//     )
	//     Let group_public_key = BLSAddPubkeys([
	//       state.validator_registry[v].pubkey for v in participants
	//     ])
	//     Verify that bls_verify(
	//       pubkey=group_public_key,
	//       message=hash_tree_root(attestation.data) + bytes1(0),
	//       signature=attestation.aggregate_signature,
	//       domain=get_domain(state.fork_data, attestation.data.slot, DOMAIN_ATTESTATION)).
	return nil
}

<<<<<<< HEAD
// ProcessBlockValidatorDeposits is one of the operations performed on each processed
=======
// ProcessValidatorDeposits is one of the operations performed on each processed
>>>>>>> ccc2a4b9
// beacon block to verify queued validators from the Ethereum 1.0 Deposit Contract
// into the beacon chain.
//
// Official spec definition for processing validator deposits:
//   Verify that len(block.body.deposits) <= MAX_DEPOSITS.
//   For each deposit in block.body.deposits:
//     Let serialized_deposit_data be the serialized form of deposit.deposit_data.
//     It should be the DepositInput followed by 8 bytes for deposit_data.value
//     and 8 bytes for deposit_data.timestamp. That is, it should match
//     deposit_data in the Ethereum 1.0 deposit contract of which the hash
//     was placed into the Merkle tree.
//
//     Verify deposit merkle_branch, setting leaf=serialized_deposit_data,
//     depth=DEPOSIT_CONTRACT_TREE_DEPTH and root=state.processed_pow_receipt_root:
//     Verify that state.slot - (deposit.deposit_data.timestamp -
//     state.genesis_time)  SLOT_DURATION < ZERO_BALANCE_VALIDATOR_TTL.
//
//     Run the following:
//     process_deposit(
//       state=state,
//       pubkey=deposit.deposit_data.deposit_input.pubkey,
//       deposit=deposit.deposit_data.value,
//       proof_of_possession=deposit.deposit_data.deposit_input.proof_of_possession,
//       withdrawal_credentials=deposit.deposit_data.deposit_input.withdrawal_credentials,
//       randao_commitment=deposit.deposit_data.deposit_input.randao_commitment,
//       poc_commitment=deposit.deposit_data.deposit_input.poc_commitment,
//     )
<<<<<<< HEAD
func ProcessBlockValidatorDeposits(
	beaconState *pb.BeaconState,
	block *pb.BeaconBlock,
) (*pb.BeaconState, error) {
	deposits := block.GetBody().GetDeposits()
=======
func ProcessValidatorDeposits(
	beaconState *pb.BeaconState,
	block *pb.BeaconBlock,
) (*pb.BeaconState, error) {
	deposits := block.Body.Deposits
>>>>>>> ccc2a4b9
	if uint64(len(deposits)) > params.BeaconConfig().MaxDeposits {
		return nil, fmt.Errorf(
			"number of deposits (%d) exceeds allowed threshold of %d",
			len(deposits),
			params.BeaconConfig().MaxDeposits,
		)
	}
	var err error
	var depositInput *pb.DepositInput
<<<<<<< HEAD
	validatorIndexMap := stateutils.ValidatorIndexMap(beaconState)
	for idx, deposit := range deposits {
		depositData := deposit.GetDepositData()
=======
	for idx, deposit := range deposits {
		depositData := deposit.DepositData
>>>>>>> ccc2a4b9
		depositInput, err = DecodeDepositInput(depositData)
		if err != nil {
			return nil, fmt.Errorf("could not decode deposit input: %v", err)
		}
		if err = verifyDeposit(beaconState, deposit); err != nil {
			return nil, fmt.Errorf("could not verify deposit #%d: %v", idx, err)
		}
		// depositData consists of depositInput []byte + depositValue [8]byte +
		// depositTimestamp [8]byte.
		depositValue := depositData[len(depositData)-16 : len(depositData)-8]
		// We then mutate the beacon state with the verified validator deposit.
		beaconState, _, err = v.ProcessDeposit(
			beaconState,
<<<<<<< HEAD
			validatorIndexMap,
			depositInput.GetPubkey(),
			binary.BigEndian.Uint64(depositValue),
			depositInput.GetProofOfPossession(),
			depositInput.GetWithdrawalCredentialsHash32(),
			depositInput.GetRandaoCommitmentHash32(),
			depositInput.GetPocCommitment(),
		)
		if err != nil {
			return nil, fmt.Errorf("could process deposit into beacon state: %v", err)
=======
			depositInput.Pubkey,
			binary.BigEndian.Uint64(depositValue),
			depositInput.ProofOfPossession,
			depositInput.WithdrawalCredentialsHash32,
			depositInput.RandaoCommitmentHash32,
			depositInput.PocCommitment,
		)
		if err != nil {
			return nil, fmt.Errorf("could not process deposit into beacon state: %v", err)
>>>>>>> ccc2a4b9
		}
	}
	return beaconState, nil
}

// DecodeDepositInput unmarshales a depositData byte slice into
// a proto *pb.DepositInput by using the Simple Serialize (SSZ)
// algorithm.
<<<<<<< HEAD
=======
// TODO(#1253): Do not assume we will receive serialized proto objects - instead,
// replace completely by a common struct which can be simple serialized.
>>>>>>> ccc2a4b9
func DecodeDepositInput(depositData []byte) (*pb.DepositInput, error) {
	// Last 16 bytes of deposit data are 8 bytes for value
	// and 8 bytes for timestamp. Everything before that is a
	// Simple Serialized deposit input value.
	if len(depositData) < 16 {
		return nil, fmt.Errorf(
			"deposit data slice too small: len(depositData) = %d",
			len(depositData),
		)
	}
	depositInput := new(pb.DepositInput)
	depositInputBytes := depositData[:len(depositData)-16]
	rBuf := bytes.NewReader(depositInputBytes)
	if err := ssz.Decode(rBuf, depositInput); err != nil {
		return nil, fmt.Errorf("ssz decode failed: %v", err)
	}
	return depositInput, nil
}

func verifyDeposit(beaconState *pb.BeaconState, deposit *pb.Deposit) error {
<<<<<<< HEAD
	depositData := deposit.GetDepositData()
	// Verify Merkle proof of deposit and PoW receipt trie root.
	var receiptRoot [32]byte
	var merkleLeaf [32]byte
	copy(receiptRoot[:], beaconState.GetProcessedPowReceiptRootHash32())
	copy(merkleLeaf[:], depositData)
	if ok := trie.VerifyMerkleBranch(
		merkleLeaf,
		deposit.GetMerkleBranchHash32S(),
		params.BeaconConfig().DepositContractTreeDepth,
		receiptRoot,
	); !ok {
		return errors.New("deposit merkle branch of PoW receipt root did not verify")
=======
	depositData := deposit.DepositData
	// Verify Merkle proof of deposit and PoW receipt trie root.
	var receiptRoot [32]byte
	var merkleLeaf [32]byte
	copy(receiptRoot[:], beaconState.ProcessedPowReceiptRootHash32)
	copy(merkleLeaf[:], depositData)
	if ok := trie.VerifyMerkleBranch(
		merkleLeaf,
		deposit.MerkleBranchHash32S,
		params.BeaconConfig().DepositContractTreeDepth,
		receiptRoot,
	); !ok {
		return fmt.Errorf(
			"deposit merkle branch of PoW receipt root did not verify for root: %#x",
			receiptRoot,
		)
>>>>>>> ccc2a4b9
	}

	// We unmarshal the timestamp bytes into a time.Time value for us to use.
	depositTimestampBytes := depositData[len(depositData)-8:]
	depositUnixTime := int64(binary.BigEndian.Uint64(depositTimestampBytes))

	// Parse beacon state's genesis time from a uint32 into a unix timestamp.
<<<<<<< HEAD
	genesisUnixTime := int64(beaconState.GetGenesisTime())
=======
	genesisUnixTime := int64(beaconState.GenesisTime)
>>>>>>> ccc2a4b9
	depositGenesisTimeDifference := depositUnixTime - genesisUnixTime
	timeToLive := uint64(depositGenesisTimeDifference) / params.BeaconConfig().SlotDuration

	// Verify current slot slot - allowed validator TTL is within the allowed boundary.
<<<<<<< HEAD
	if beaconState.GetSlot()-timeToLive < params.BeaconConfig().ZeroBalanceValidatorTTL {
		return fmt.Errorf(
			"want state.slot - (deposit.time - genesis_time) // SLOT_DURATION > %d, received %d < %d",
			params.BeaconConfig().ZeroBalanceValidatorTTL,
			beaconState.GetSlot()-timeToLive,
=======
	if beaconState.Slot-timeToLive < params.BeaconConfig().ZeroBalanceValidatorTTL {
		return fmt.Errorf(
			"want state.slot - (deposit.time - genesis_time) // SLOT_DURATION > %d, received %d < %d",
			params.BeaconConfig().ZeroBalanceValidatorTTL,
			beaconState.Slot-timeToLive,
>>>>>>> ccc2a4b9
			params.BeaconConfig().ZeroBalanceValidatorTTL,
		)
	}
	return nil
}

// ProcessValidatorExits is one of the operations performed
// on each processed beacon block to determine which validators
// should exit the state's validator registry.
//
// Official spec definition for processing exits:
//
//   Verify that len(block.body.exits) <= MAX_EXITS.
//
//   For each exit in block.body.exits:
//     Let validator = state.validator_registry[exit.validator_index].
//     Verify that validator.status == ACTIVE.
//     Verify that state.slot >= exit.slot.
//     Verify that state.slot >= validator.latest_status_change_slot +
//       SHARD_PERSISTENT_COMMITTEE_CHANGE_PERIOD.
//     Verify that bls_verify(
//       pubkey=validator.pubkey,
//       message=ZERO_HASH,
//       signature=exit.signature,
//       domain=get_domain(state.fork_data, exit.slot, DOMAIN_EXIT),
//     )
//     Run update_validator_status(
//       state, exit.validator_index, new_status=ACTIVE_PENDING_EXIT,
//     )
func ProcessValidatorExits(
	beaconState *pb.BeaconState,
	block *pb.BeaconBlock,
) (*pb.BeaconState, error) {
	exits := block.Body.Exits
	if uint64(len(exits)) > params.BeaconConfig().MaxExits {
		return nil, fmt.Errorf(
			"number of exits (%d) exceeds allowed threshold of %d",
			len(exits),
			params.BeaconConfig().MaxExits,
		)
	}
	validatorRegistry := beaconState.ValidatorRegistry
	for idx, exit := range exits {
		if err := verifyExit(beaconState, exit); err != nil {
			return nil, fmt.Errorf("could not verify exit #%d: %v", idx, err)
		}
		// TODO(#781): Replace with update_validator_status(
		//   state,
		//   validatorIndex,
		//   new_status=ACTIVE_PENDING_EXIT,
		// ) after update_validator_status is implemented.
		validator := validatorRegistry[exit.ValidatorIndex]
		validatorRegistry[exit.ValidatorIndex] = v.ExitValidator(
			validator,
			beaconState.Slot,
			true, /* penalize */
		)
	}
	beaconState.ValidatorRegistry = validatorRegistry
	return beaconState, nil
}

func verifyExit(beaconState *pb.BeaconState, exit *pb.Exit) error {
	validator := beaconState.ValidatorRegistry[exit.ValidatorIndex]
	if validator.Status != pb.ValidatorRecord_ACTIVE {
		return fmt.Errorf(
			"expected validator to have active status, received %v",
			validator.Status,
		)
	}
	if beaconState.Slot < exit.Slot {
		return fmt.Errorf(
			"expected state.Slot >= exit.Slot, received %d < %d",
			beaconState.Slot,
			exit.Slot,
		)
	}
	persistentCommitteeSlot := validator.LatestStatusChangeSlot +
		params.BeaconConfig().ShardPersistentCommitteeChangePeriod
	if beaconState.Slot < persistentCommitteeSlot {
		return errors.New(
			"expected validator.LatestStatusChangeSlot + PersistentCommitteePeriod >= state.Slot",
		)
	}
	// TODO(#258): Verify using BLS signature verification below:
	// Verify that bls_verify(
	//   pubkey=validator.pubkey,
	//   message=ZERO_HASH,
	//   signature=exit.signature,
	//   domain=get_domain(state.fork_data, exit.slot, DOMAIN_EXIT),
	// )
	return nil
}<|MERGE_RESOLUTION|>--- conflicted
+++ resolved
@@ -528,11 +528,7 @@
 	return nil
 }
 
-<<<<<<< HEAD
-// ProcessBlockValidatorDeposits is one of the operations performed on each processed
-=======
 // ProcessValidatorDeposits is one of the operations performed on each processed
->>>>>>> ccc2a4b9
 // beacon block to verify queued validators from the Ethereum 1.0 Deposit Contract
 // into the beacon chain.
 //
@@ -560,19 +556,11 @@
 //       randao_commitment=deposit.deposit_data.deposit_input.randao_commitment,
 //       poc_commitment=deposit.deposit_data.deposit_input.poc_commitment,
 //     )
-<<<<<<< HEAD
-func ProcessBlockValidatorDeposits(
-	beaconState *pb.BeaconState,
-	block *pb.BeaconBlock,
-) (*pb.BeaconState, error) {
-	deposits := block.GetBody().GetDeposits()
-=======
 func ProcessValidatorDeposits(
 	beaconState *pb.BeaconState,
 	block *pb.BeaconBlock,
 ) (*pb.BeaconState, error) {
 	deposits := block.Body.Deposits
->>>>>>> ccc2a4b9
 	if uint64(len(deposits)) > params.BeaconConfig().MaxDeposits {
 		return nil, fmt.Errorf(
 			"number of deposits (%d) exceeds allowed threshold of %d",
@@ -582,14 +570,9 @@
 	}
 	var err error
 	var depositInput *pb.DepositInput
-<<<<<<< HEAD
 	validatorIndexMap := stateutils.ValidatorIndexMap(beaconState)
 	for idx, deposit := range deposits {
-		depositData := deposit.GetDepositData()
-=======
-	for idx, deposit := range deposits {
 		depositData := deposit.DepositData
->>>>>>> ccc2a4b9
 		depositInput, err = DecodeDepositInput(depositData)
 		if err != nil {
 			return nil, fmt.Errorf("could not decode deposit input: %v", err)
@@ -603,18 +586,7 @@
 		// We then mutate the beacon state with the verified validator deposit.
 		beaconState, _, err = v.ProcessDeposit(
 			beaconState,
-<<<<<<< HEAD
 			validatorIndexMap,
-			depositInput.GetPubkey(),
-			binary.BigEndian.Uint64(depositValue),
-			depositInput.GetProofOfPossession(),
-			depositInput.GetWithdrawalCredentialsHash32(),
-			depositInput.GetRandaoCommitmentHash32(),
-			depositInput.GetPocCommitment(),
-		)
-		if err != nil {
-			return nil, fmt.Errorf("could process deposit into beacon state: %v", err)
-=======
 			depositInput.Pubkey,
 			binary.BigEndian.Uint64(depositValue),
 			depositInput.ProofOfPossession,
@@ -624,7 +596,6 @@
 		)
 		if err != nil {
 			return nil, fmt.Errorf("could not process deposit into beacon state: %v", err)
->>>>>>> ccc2a4b9
 		}
 	}
 	return beaconState, nil
@@ -633,11 +604,8 @@
 // DecodeDepositInput unmarshales a depositData byte slice into
 // a proto *pb.DepositInput by using the Simple Serialize (SSZ)
 // algorithm.
-<<<<<<< HEAD
-=======
 // TODO(#1253): Do not assume we will receive serialized proto objects - instead,
 // replace completely by a common struct which can be simple serialized.
->>>>>>> ccc2a4b9
 func DecodeDepositInput(depositData []byte) (*pb.DepositInput, error) {
 	// Last 16 bytes of deposit data are 8 bytes for value
 	// and 8 bytes for timestamp. Everything before that is a
@@ -658,21 +626,6 @@
 }
 
 func verifyDeposit(beaconState *pb.BeaconState, deposit *pb.Deposit) error {
-<<<<<<< HEAD
-	depositData := deposit.GetDepositData()
-	// Verify Merkle proof of deposit and PoW receipt trie root.
-	var receiptRoot [32]byte
-	var merkleLeaf [32]byte
-	copy(receiptRoot[:], beaconState.GetProcessedPowReceiptRootHash32())
-	copy(merkleLeaf[:], depositData)
-	if ok := trie.VerifyMerkleBranch(
-		merkleLeaf,
-		deposit.GetMerkleBranchHash32S(),
-		params.BeaconConfig().DepositContractTreeDepth,
-		receiptRoot,
-	); !ok {
-		return errors.New("deposit merkle branch of PoW receipt root did not verify")
-=======
 	depositData := deposit.DepositData
 	// Verify Merkle proof of deposit and PoW receipt trie root.
 	var receiptRoot [32]byte
@@ -689,7 +642,6 @@
 			"deposit merkle branch of PoW receipt root did not verify for root: %#x",
 			receiptRoot,
 		)
->>>>>>> ccc2a4b9
 	}
 
 	// We unmarshal the timestamp bytes into a time.Time value for us to use.
@@ -697,28 +649,16 @@
 	depositUnixTime := int64(binary.BigEndian.Uint64(depositTimestampBytes))
 
 	// Parse beacon state's genesis time from a uint32 into a unix timestamp.
-<<<<<<< HEAD
-	genesisUnixTime := int64(beaconState.GetGenesisTime())
-=======
 	genesisUnixTime := int64(beaconState.GenesisTime)
->>>>>>> ccc2a4b9
 	depositGenesisTimeDifference := depositUnixTime - genesisUnixTime
 	timeToLive := uint64(depositGenesisTimeDifference) / params.BeaconConfig().SlotDuration
 
 	// Verify current slot slot - allowed validator TTL is within the allowed boundary.
-<<<<<<< HEAD
-	if beaconState.GetSlot()-timeToLive < params.BeaconConfig().ZeroBalanceValidatorTTL {
-		return fmt.Errorf(
-			"want state.slot - (deposit.time - genesis_time) // SLOT_DURATION > %d, received %d < %d",
-			params.BeaconConfig().ZeroBalanceValidatorTTL,
-			beaconState.GetSlot()-timeToLive,
-=======
 	if beaconState.Slot-timeToLive < params.BeaconConfig().ZeroBalanceValidatorTTL {
 		return fmt.Errorf(
 			"want state.slot - (deposit.time - genesis_time) // SLOT_DURATION > %d, received %d < %d",
 			params.BeaconConfig().ZeroBalanceValidatorTTL,
 			beaconState.Slot-timeToLive,
->>>>>>> ccc2a4b9
 			params.BeaconConfig().ZeroBalanceValidatorTTL,
 		)
 	}
