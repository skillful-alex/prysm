--- conflicted
+++ resolved
@@ -384,17 +384,10 @@
 	}
 
 	state := &pb.BeaconState{
-<<<<<<< HEAD
-		Slot:                            64,
-		ValidatorRegistryLastChangeSlot: 1,
-		ShardCommitteesAtSlots:          ShardCommittees,
-		LatestRandaoMixesHash32S:        [][]byte{{'A'}},
-=======
 		Slot:                              64,
 		ValidatorRegistryLatestChangeSlot: 1,
-		ShardAndCommitteesAtSlots:         shardAndCommittees,
+		ShardCommitteesAtSlots:            shardCommittees,
 		LatestRandaoMixesHash32S:          [][]byte{{'A'}},
->>>>>>> 6148fd65
 	}
 	copiedState := proto.Clone(state).(*pb.BeaconState)
 	newState, err := ProcessValidatorRegistry(copiedState)
@@ -423,19 +416,11 @@
 		validators[i] = validator
 	}
 	state := &pb.BeaconState{
-<<<<<<< HEAD
-		Slot:                            64,
-		ValidatorRegistryLastChangeSlot: 1,
-		ShardCommitteesAtSlots:          ShardCommittees,
-		LatestRandaoMixesHash32S:        [][]byte{{'A'}},
-		ValidatorRegistry:               validators,
-=======
 		Slot:                              64,
 		ValidatorRegistryLatestChangeSlot: 1,
-		ShardAndCommitteesAtSlots:         shardAndCommittees,
+		ShardCommitteesAtSlots:            shardCommittees,
 		LatestRandaoMixesHash32S:          [][]byte{{'A'}},
 		ValidatorRegistry:                 validators,
->>>>>>> 6148fd65
 	}
 
 	if _, err := ProcessValidatorRegistry(state); err == nil {
@@ -453,17 +438,10 @@
 	}
 
 	state := &pb.BeaconState{
-<<<<<<< HEAD
-		Slot:                            64,
-		ValidatorRegistryLastChangeSlot: 1,
-		ShardCommitteesAtSlots:          ShardCommittees,
-		LatestRandaoMixesHash32S:        [][]byte{{'A'}},
-=======
 		Slot:                              64,
 		ValidatorRegistryLatestChangeSlot: 1,
-		ShardAndCommitteesAtSlots:         shardAndCommittees,
+		ShardCommitteesAtSlots:            shardCommittees,
 		LatestRandaoMixesHash32S:          [][]byte{{'A'}},
->>>>>>> 6148fd65
 	}
 	copiedState := proto.Clone(state).(*pb.BeaconState)
 	newState, err := ProcessPartialValidatorRegistry(copiedState)
@@ -496,19 +474,11 @@
 		validators[i] = validator
 	}
 	state := &pb.BeaconState{
-<<<<<<< HEAD
-		Slot:                            64,
-		ValidatorRegistryLastChangeSlot: 1,
-		ShardCommitteesAtSlots:          ShardCommittees,
-		LatestRandaoMixesHash32S:        [][]byte{{'A'}},
-		ValidatorRegistry:               validators,
-=======
 		Slot:                              64,
 		ValidatorRegistryLatestChangeSlot: 1,
-		ShardAndCommitteesAtSlots:         shardAndCommittees,
+		ShardCommitteesAtSlots:            shardCommittees,
 		LatestRandaoMixesHash32S:          [][]byte{{'A'}},
 		ValidatorRegistry:                 validators,
->>>>>>> 6148fd65
 	}
 
 	if _, err := ProcessPartialValidatorRegistry(state); err == nil {
