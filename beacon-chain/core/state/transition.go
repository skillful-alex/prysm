--- conflicted
+++ resolved
@@ -492,16 +492,6 @@
 	// Clean up processed attestations.
 	state = e.CleanupAttestations(state)
 
-<<<<<<< HEAD
-	// Log the useful metrics via prometheus.
-	if len(activeValidatorIndices) > 0 {
-		correctAttestedValidatorGauge.WithLabelValues(
-			strconv.Itoa(int(currentEpoch)),
-		).Set(float64(len(currentBoundaryAttesterIndices) / len(activeValidatorIndices)))
-	}
-
-=======
->>>>>>> 40588021
 	if config.Logging {
 		log.WithField("currentEpochAttestations", len(currentEpochAttestations)).Info("Number of current epoch attestations")
 		log.WithField("attesterIndices", currentBoundaryAttesterIndices).Debug("Current epoch boundary attester indices")
