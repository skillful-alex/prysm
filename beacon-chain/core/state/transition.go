--- conflicted
+++ resolved
@@ -24,18 +24,10 @@
 ) (*pb.BeaconState, error) {
 	var err error
 
-<<<<<<< HEAD
-	newState := proto.Clone(beaconState).(*pb.BeaconState)
-	currentSlot := newState.Slot
-	newState.Slot = currentSlot + 1
-
-	newState, err = randao.UpdateRandaoLayers(newState, newState.Slot)
-=======
 	currentSlot := beaconState.Slot
 	beaconState.Slot = currentSlot + 1
 
 	beaconState, err = randao.UpdateRandaoLayers(beaconState, beaconState.Slot)
->>>>>>> 4ebbb03f
 	if err != nil {
 		return nil, fmt.Errorf("unable to update randao layer %v", err)
 	}
@@ -46,13 +38,8 @@
 		if err != nil {
 			return nil, fmt.Errorf("unable to process block: %v", err)
 		}
-<<<<<<< HEAD
-		if newState.Slot%params.BeaconConfig().EpochLength == 0 {
-			newState = NewEpochTransition(newState)
-=======
 		if beaconState.Slot%params.BeaconConfig().EpochLength == 0 {
 			beaconState = NewEpochTransition(beaconState)
->>>>>>> 4ebbb03f
 		}
 	}
 
@@ -63,20 +50,11 @@
 // transformations as defined in the Ethereum Serenity specification, including processing proposer slashings,
 // processing block attestations, and more.
 func ProcessBlock(state *pb.BeaconState, block *pb.BeaconBlock) (*pb.BeaconState, error) {
-<<<<<<< HEAD
-	newState := proto.Clone(state).(*pb.BeaconState)
-	if block.Slot != state.Slot {
-		return nil, fmt.Errorf(
-			"block.slot != state.slot, block.slot = %d, state.slot = %d",
-			block.Slot,
-			newState.Slot,
-=======
 	if block.Slot != state.Slot {
 		return nil, fmt.Errorf(
 			"block.slot != state.slot, block.slot = %d, state.slot = %d",
 			block.GetSlot(),
 			state.GetSlot(),
->>>>>>> 4ebbb03f
 		)
 	}
 	// TODO(#781): Verify Proposer Signature.
