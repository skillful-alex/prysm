// Package validators defines helper functions to locate validator
// based on pubic key. Each validator is associated with a given index,
// shard ID and slot number to propose or attest. This package also defines
// functions to initialize validators, verify validator bit fields,
// and rotate validator in and out of committees.
package validators

import (
	"bytes"
	"fmt"

	"github.com/gogo/protobuf/proto"
	"github.com/prysmaticlabs/prysm/beacon-chain/core/state/stateutils"
	pb "github.com/prysmaticlabs/prysm/proto/beacon/p2p/v1"
	pbrpc "github.com/prysmaticlabs/prysm/proto/beacon/rpc/v1"
	"github.com/prysmaticlabs/prysm/shared/bitutil"
	bytesutil "github.com/prysmaticlabs/prysm/shared/bytes"
	"github.com/prysmaticlabs/prysm/shared/hashutil"
	"github.com/prysmaticlabs/prysm/shared/params"
	"github.com/prysmaticlabs/prysm/shared/slices"
)

const bitsInByte = 8

// InitialValidatorRegistry creates a new validator set that is used to
// generate a new crystallized state.
func InitialValidatorRegistry() []*pb.ValidatorRecord {
	config := params.BeaconConfig()
	randaoPreCommit := [32]byte{}
	randaoReveal := hashutil.Hash(randaoPreCommit[:])
	validators := make([]*pb.ValidatorRecord, config.BootstrappedValidatorsCount)
	for i := uint64(0); i < config.BootstrappedValidatorsCount; i++ {
		validators[i] = &pb.ValidatorRecord{
			Status:                 pb.ValidatorRecord_ACTIVE,
			Balance:                config.MaxDeposit * config.Gwei,
			Pubkey:                 []byte{},
			RandaoCommitmentHash32: randaoReveal[:],
		}
	}
	return validators
}

// ActiveValidatorIndices filters out active validators based on validator status
// and returns their indices in a list.
//
// Spec pseudocode definition:
//   def get_active_validator_indices(validators: [ValidatorRecord]) -> List[int]:
//     """
//     Gets indices of active validators from ``validators``.
//     """
//     return [i for i, v in enumerate(validators) if is_active_validator(v)]
func ActiveValidatorIndices(validators []*pb.ValidatorRecord) []uint32 {
	indices := make([]uint32, 0, len(validators))
	for i, v := range validators {
		if isActiveValidator(v) {
			indices = append(indices, uint32(i))
		}

	}
	return indices
}

// ActiveValidator returns the active validator records in a list.
//
// Spec pseudocode definition:
//   [state.validator_registry[i] for i in get_active_validator_indices(state.validator_registry)]
func ActiveValidator(state *pb.BeaconState, validatorIndices []uint32) []*pb.ValidatorRecord {
	activeValidators := make([]*pb.ValidatorRecord, 0, len(validatorIndices))
	for _, validatorIndex := range validatorIndices {
		activeValidators = append(activeValidators, state.ValidatorRegistry[validatorIndex])
	}
	return activeValidators
}

// ShardAndCommitteesAtSlot returns the shard and committee list for a given
// slot within the range of 2 * epoch length within the same 2 epoch slot
// window as the state slot.
//
// Spec pseudocode definition:
//   def get_shard_committees_at_slot(state: BeaconState, slot: int) -> List[ShardCommittee]:
//     """
//     Returns the ``ShardCommittee`` for the ``slot``.
//     """
//     earliest_slot_in_array = state.Slot - (state.Slot % EPOCH_LENGTH) - EPOCH_LENGTH
//     assert earliest_slot_in_array <= slot < earliest_slot_in_array + EPOCH_LENGTH * 2
//     return state.shard_committees_at_slots[slot - earliest_slot_in_array]
func ShardAndCommitteesAtSlot(state *pb.BeaconState, slot uint64) (*pb.ShardAndCommitteeArray, error) {
	epochLength := params.BeaconConfig().EpochLength
	var earliestSlot uint64

	// If the state slot is less than epochLength, then the earliestSlot would
	// result in a negative number. Therefore we should default to
	// earliestSlot = 0 in this case.
	if state.Slot > epochLength {
		earliestSlot = state.Slot - (state.Slot % epochLength) - epochLength
	}

	if slot < earliestSlot || slot >= earliestSlot+(epochLength*2) {
		return nil, fmt.Errorf("slot %d out of bounds: %d <= slot < %d",
			slot,
			earliestSlot,
			earliestSlot+(epochLength*2),
		)
	}
	return state.ShardAndCommitteesAtSlots[slot-earliestSlot], nil
}

// GetShardAndCommitteesForSlot returns the attester set of a given slot.
// Deprecated: Use ShardAndCommitteesAtSlot instead.
func GetShardAndCommitteesForSlot(shardCommittees []*pb.ShardAndCommitteeArray, lastStateRecalc uint64, slot uint64) (*pb.ShardAndCommitteeArray, error) {
	cycleLength := params.BeaconConfig().CycleLength

	var lowerBound uint64
	if lastStateRecalc >= cycleLength {
		lowerBound = lastStateRecalc - cycleLength
	}
	upperBound := lastStateRecalc + 2*cycleLength

	if slot < lowerBound || slot >= upperBound {
		return nil, fmt.Errorf("slot %d out of bounds: %d <= slot < %d",
			slot,
			lowerBound,
			upperBound,
		)
	}

	// If in the previous or current cycle, simply calculate offset
	if slot < lastStateRecalc+2*cycleLength {
		return shardCommittees[slot-lowerBound], nil
	}

	// Otherwise, use the 3rd cycle
	index := lowerBound + 2*cycleLength + slot%cycleLength
	return shardCommittees[index], nil
}

// BeaconProposerIndex returns the index of the proposer of the block at a
// given slot.
//
// Spec pseudocode definition:
//  def get_beacon_proposer_index(state: BeaconState,slot: int) -> int:
//    """
//    Returns the beacon proposer index for the ``slot``.
//    """
//    first_committee = get_shard_committees_at_slot(state, slot)[0].committee
//    return first_committee[slot % len(first_committee)]
func BeaconProposerIndex(state *pb.BeaconState, slot uint64) (uint32, error) {
	committeeArray, err := ShardAndCommitteesAtSlot(state, slot)
	if err != nil {
		return 0, err
	}
	firstCommittee := committeeArray.GetArrayShardAndCommittee()[0].Committee

	return firstCommittee[slot%uint64(len(firstCommittee))], nil
}

// ProposerShardAndIndex returns the index and the shardID of a proposer from a given slot.
func ProposerShardAndIndex(shardCommittees []*pb.ShardAndCommitteeArray, lastStateRecalc uint64, slot uint64) (uint64, uint64, error) {
	slotCommittees, err := GetShardAndCommitteesForSlot(
		shardCommittees,
		lastStateRecalc,
		slot)
	if err != nil {
		return 0, 0, err
	}

	proposerShardID := slotCommittees.ArrayShardAndCommittee[0].Shard
	proposerIndex := slot % uint64(len(slotCommittees.ArrayShardAndCommittee[0].Committee))
	return proposerShardID, proposerIndex, nil
}

// ValidatorIndex returns the index of the validator given an input public key.
func ValidatorIndex(pubKey []byte, validators []*pb.ValidatorRecord) (uint32, error) {
	activeValidatorRegistry := ActiveValidatorIndices(validators)

	for _, index := range activeValidatorRegistry {
		if bytes.Equal(validators[index].Pubkey, pubKey) {
			return index, nil
		}
	}

	return 0, fmt.Errorf("can't find validator index for public key %#x", pubKey)
}

// ValidatorShardID returns the shard ID of the validator currently participates in.
func ValidatorShardID(pubKey []byte, validators []*pb.ValidatorRecord, shardCommittees []*pb.ShardAndCommitteeArray) (uint64, error) {
	index, err := ValidatorIndex(pubKey, validators)
	if err != nil {
		return 0, err
	}

	for _, slotCommittee := range shardCommittees {
		for _, committee := range slotCommittee.ArrayShardAndCommittee {
			for _, validator := range committee.Committee {
				if validator == index {
					return committee.Shard, nil
				}
			}
		}
	}

	return 0, fmt.Errorf("can't find shard ID for validator with public key %#x", pubKey)
}

// ValidatorSlotAndRole returns a validator's assingned slot number
// and whether it should act as an attester or proposer.
func ValidatorSlotAndRole(pubKey []byte, validators []*pb.ValidatorRecord, shardCommittees []*pb.ShardAndCommitteeArray) (uint64, pbrpc.ValidatorRole, error) {
	index, err := ValidatorIndex(pubKey, validators)
	if err != nil {
		return 0, pbrpc.ValidatorRole_UNKNOWN, err
	}

	for slot, slotCommittee := range shardCommittees {
		for i, committee := range slotCommittee.ArrayShardAndCommittee {
			for v, validator := range committee.Committee {
				if validator != index {
					continue
				}
				if i == 0 && v == slot%len(committee.Committee) {
					return uint64(slot), pbrpc.ValidatorRole_PROPOSER, nil
				}

				return uint64(slot), pbrpc.ValidatorRole_ATTESTER, nil
			}
		}
	}
	return 0, pbrpc.ValidatorRole_UNKNOWN, fmt.Errorf("can't find slot number for validator with public key %#x", pubKey)
}

// TotalEffectiveBalance returns the total deposited amount at stake in Gwei
// of all active validators.
//
// Spec pseudocode definition:
//   sum([get_effective_balance(state, i) for i in active_validator_indices])
func TotalEffectiveBalance(state *pb.BeaconState, validatorIndices []uint32) uint64 {
	var totalDeposit uint64

	for _, index := range validatorIndices {
		totalDeposit += EffectiveBalance(state, index)
	}
	return totalDeposit
}

// TotalActiveValidatorBalance returns the total deposited amount in Gwei for all active validators.
//
// Spec pseudocode definition:
//   sum([get_effective_balance(v) for v in active_validators])
// Deprecated: use TotalBalance
func TotalActiveValidatorBalance(activeValidators []*pb.ValidatorRecord) uint64 {
	var totalDeposit uint64

	for _, v := range activeValidators {
		totalDeposit += v.Balance
	}
	return totalDeposit
}

// VotedBalanceInAttestation checks for the total balance in the validator set and the balances of the voters in the
// attestation.
func VotedBalanceInAttestation(validators []*pb.ValidatorRecord, indices []uint32,
	attestation *pb.Attestation) (uint64, uint64, error) {

	// find the total and vote balance of the shard committee.
	var totalBalance uint64
	var voteBalance uint64
	for index, attesterIndex := range indices {
		// find balance of validators who voted.
		bitCheck, err := bitutil.CheckBit(attestation.GetParticipationBitfield(), index)
		if err != nil {
			return 0, 0, err
		}
		if bitCheck {
			voteBalance += validators[attesterIndex].Balance
		}
		// add to total balance of the committee.
		totalBalance += validators[attesterIndex].Balance
	}

	return totalBalance, voteBalance, nil
}

// ExitValidator exits validator from the active list. It returns
// updated validator record with an appropriate status of each validator.
func ExitValidator(
	validator *pb.ValidatorRecord,
	currentSlot uint64,
	penalize bool) *pb.ValidatorRecord {
	// TODO(#614): Add validator set change
	validator.LatestStatusChangeSlot = currentSlot
	if penalize {
		validator.Status = pb.ValidatorRecord_EXITED_WITH_PENALTY
	} else {
		validator.Status = pb.ValidatorRecord_ACTIVE_PENDING_EXIT
	}
	return validator
}

// NewRegistryDeltaChainTip returns the new validator registry delta chain tip.
//
// Spec pseudocode definition:
//   def get_new_validator_registry_delta_chain_tip(current_validator_registry_delta_chain_tip: Hash32,
//                                               validator_index: int,
//                                               pubkey: int,
//                                               flag: int) -> Hash32:
// 	  """
//    Compute the next root in the validator registry delta chain.
//    """
//    return hash_tree_root(
//        ValidatorRegistryDeltaBlock(
//            latest_registry_delta_root=current_validator_registry_delta_chain_tip,
//            validator_index=validator_index,
//            pubkey=pubkey,
//            flag=flag,
//        )
//    )
func NewRegistryDeltaChainTip(
	flag pb.ValidatorRegistryDeltaBlock_ValidatorRegistryDeltaFlags,
	index uint32,
	pubKey []byte,
	currentValidatorRegistryDeltaChainTip []byte) ([32]byte, error) {

	newDeltaChainTip := &pb.ValidatorRegistryDeltaBlock{
		LatestRegistryDeltaRootHash32: currentValidatorRegistryDeltaChainTip,
		ValidatorIndex:                index,
		Pubkey:                        pubKey,
		Flag:                          flag,
	}

	// TODO(716): Replace serialization with tree hash function.
	serializedChainTip, err := proto.Marshal(newDeltaChainTip)
	if err != nil {
		return [32]byte{}, fmt.Errorf("could not marshal new chain tip: %v", err)
	}
	return hashutil.Hash(serializedChainTip), nil
}

// EffectiveBalance returns the balance at stake for the validator.
// Beacon chain allows validators to top off their balance above MAX_DEPOSIT,
// but they can be slashed at most MAX_DEPOSIT at any time.
//
// Spec pseudocode definition:
//   def get_effective_balance(state: State, index: int) -> int:
//     """
//     Returns the effective balance (also known as "balance at stake") for a ``validator`` with the given ``index``.
//     """
//     return min(state.validator_balances[index], MAX_DEPOSIT * GWEI_PER_ETH)
func EffectiveBalance(state *pb.BeaconState, index uint32) uint64 {
	if state.ValidatorBalances[index] > params.BeaconConfig().MaxDeposit*params.BeaconConfig().Gwei {
		return params.BeaconConfig().MaxDeposit * params.BeaconConfig().Gwei
	}
	return state.ValidatorBalances[index]
}

// Attesters returns the validator records using validator indices.
//
// Spec pseudocode definition:
//   Let this_epoch_boundary_attesters = [state.validator_registry[i]
//   for indices in this_epoch_boundary_attester_indices for i in indices].
func Attesters(state *pb.BeaconState, attesterIndices []uint32) []*pb.ValidatorRecord {

	var boundaryAttesters []*pb.ValidatorRecord
	for _, attesterIndex := range attesterIndices {
		boundaryAttesters = append(boundaryAttesters, state.ValidatorRegistry[attesterIndex])
	}

	return boundaryAttesters
}

// ValidatorIndices returns all the validator indices from the input attestations
// and state.
//
// Spec pseudocode definition:
//   Let this_epoch_boundary_attester_indices be the union of the validator
//   index sets given by [get_attestation_participants(state, a.data, a.participation_bitfield)
//   for a in this_epoch_boundary_attestations]
func ValidatorIndices(
	state *pb.BeaconState,
	boundaryAttestations []*pb.PendingAttestationRecord,
) ([]uint32, error) {

	var attesterIndicesIntersection []uint32
	for _, boundaryAttestation := range boundaryAttestations {
		attesterIndices, err := AttestationParticipants(
			state,
			boundaryAttestation.Data,
			boundaryAttestation.ParticipationBitfield)
		if err != nil {
			return nil, err
		}

		attesterIndicesIntersection = slices.Union(attesterIndicesIntersection, attesterIndices)
	}

	return attesterIndicesIntersection, nil
}

// AttestingValidatorIndices returns the shard committee validator indices
// if the validator shard committee matches the input attestations.
//
// Spec pseudocode definition:
// Let attesting_validator_indices(shard_committee, shard_block_root)
// be the union of the validator index sets given by
// [get_attestation_participants(state, a.data, a.participation_bitfield)
// for a in this_epoch_attestations + previous_epoch_attestations
// if a.shard == shard_committee.shard and a.shard_block_root == shard_block_root]
func AttestingValidatorIndices(
	state *pb.BeaconState,
	shardCommittee *pb.ShardAndCommittee,
	shardBlockRoot []byte,
	thisEpochAttestations []*pb.PendingAttestationRecord,
	prevEpochAttestations []*pb.PendingAttestationRecord) ([]uint32, error) {

	var validatorIndicesCommittees []uint32
	attestations := append(thisEpochAttestations, prevEpochAttestations...)

	for _, attestation := range attestations {
		if attestation.Data.Shard == shardCommittee.Shard &&
			bytes.Equal(attestation.Data.ShardBlockRootHash32, shardBlockRoot) {

			validatorIndicesCommittee, err := AttestationParticipants(state, attestation.Data, attestation.ParticipationBitfield)
			if err != nil {
				return nil, fmt.Errorf("could not get attester indices: %v", err)
			}
			validatorIndicesCommittees = slices.Union(validatorIndicesCommittees, validatorIndicesCommittee)
		}
	}
	return validatorIndicesCommittees, nil
}

// AttestingBalance returns the combined balances from the input validator
// records.
//
// Spec pseudocode definition:
//   Let this_epoch_boundary_attesting_balance =
//   sum([get_effective_balance(state, i) for i in this_epoch_boundary_attester_indices])
func AttestingBalance(state *pb.BeaconState, boundaryAttesterIndices []uint32) uint64 {

	var boundaryAttestingBalance uint64
	for _, index := range boundaryAttesterIndices {
		boundaryAttestingBalance += EffectiveBalance(state, index)
	}

	return boundaryAttestingBalance
}

// UpdateStatus updates validator to a new status, it handles
// other general accounting related to this status update.
// Spec pseudocode definition:
//   def update_validator_status(state: BeaconState,
//                            index: int,
//                            new_status: int) -> None:
//    if new_status == ACTIVE:
//        activate_validator(state, index)
//    if new_status == ACTIVE_PENDING_EXIT:
//        initiate_validator_exit(state, index)
//    if new_status in [EXITED_WITH_PENALTY, EXITED_WITHOUT_PENALTY]:
//        exit_validator(state, index, new_status)
func UpdateStatus(
	state *pb.BeaconState,
	index uint32,
	newStatus pb.ValidatorRecord_StatusCodes) (*pb.BeaconState, error) {

	switch newStatus {
	case pb.ValidatorRecord_ACTIVE:
		return activateValidator(state, index)
	case pb.ValidatorRecord_ACTIVE_PENDING_EXIT:
		return initiateValidatorExit(state, index)
	case pb.ValidatorRecord_EXITED_WITH_PENALTY, pb.ValidatorRecord_EXITED_WITHOUT_PENALTY:
		return exitValidator(state, index, newStatus)
	}
	return nil, fmt.Errorf("expected ACTIVE, ACTIVE_PENDING_EXIT, EXITED_WITH or WITHOUT_PENALTY, but got %v", newStatus)
}

// AllValidatorsIndices returns all validator indices from 0 to
// the last validator.
func AllValidatorsIndices(state *pb.BeaconState) []uint32 {
	validatorIndices := make([]uint32, len(state.ValidatorRegistry))
	for i := 0; i < len(validatorIndices); i++ {
		validatorIndices[i] = uint32(i)
	}
	return validatorIndices
}

// ProcessDeposit mutates a corresponding index in the beacon state for
// a validator depositing ETH into the beacon chain. Specifically, this function
// adds a validator balance or tops up an existing validator's balance
// by some deposit amount. This function returns a mutated beacon state and
// the validator index corresponding to the validator in the processed
// deposit.
func ProcessDeposit(
	state *pb.BeaconState,
	validatorIndexMap map[[32]byte]int,
	pubkey []byte,
	deposit uint64,
	proofOfPossession []byte,
	withdrawalCredentials []byte,
	randaoCommitment []byte,
	pocCommitment []byte,
) (*pb.BeaconState, uint32, error) {
	// TODO(#258): Validate proof of possession using BLS.
	var publicKeyExists bool
	var existingValidatorIndex int

<<<<<<< HEAD
	existingValidatorIndex, publicKeyExists = validatorIndexMap[stateutils.BytesToBytes32(pubkey)]

	//for idx, val := range state.ValidatorRegistry {
	//	if bytes.Equal(val.Pubkey, pubkey) {
	//		publicKeyExists = true
	//		existingValidatorIndex = idx
	//	}
	//}
=======
	existingValidatorIndex, publicKeyExists = validatorIndexMap[bytesutil.ToBytes32(pubkey)]

>>>>>>> 4d8d4075
	if !publicKeyExists {
		// If public key does not exist in the registry, we add a new validator
		// to the beacon state.
		newValidator := &pb.ValidatorRecord{
			Pubkey:                  pubkey,
			RandaoCommitmentHash32:  randaoCommitment,
			RandaoLayers:            0,
			Status:                  pb.ValidatorRecord_PENDING_ACTIVATION,
			LatestStatusChangeSlot:  state.Slot,
			ExitCount:               0,
			PocCommitmentHash32:     pocCommitment,
			LastPocChangeSlot:       0,
			SecondLastPocChangeSlot: 0,
		}
		idx, ok := minEmptyValidatorIndex(
			state.ValidatorRegistry,
			state.ValidatorBalances,
			state.Slot,
		)
		// In the case there is no empty validator index in the state,
		// we append an entirely new record to the validator registry and list
		// of validator balances. Otherwise, we simply overwrite the value at
		// an existing index that has 0 balance and is outside the validator
		// time to live window.
		if !ok {
			state.ValidatorRegistry = append(state.ValidatorRegistry, newValidator)
			state.ValidatorBalances = append(state.ValidatorBalances, deposit)
			idx = len(state.ValidatorRegistry) - 1
		} else {
			state.ValidatorRegistry[idx] = newValidator
			state.ValidatorBalances[idx] = deposit
		}
		return state, uint32(idx), nil
	}
	if !bytes.Equal(
		state.ValidatorRegistry[existingValidatorIndex].WithdrawalCredentials,
		withdrawalCredentials,
	) {
		return nil, 0, fmt.Errorf(
			"expected withdrawal credentials to match, received %#x == %#x",
			state.ValidatorRegistry[existingValidatorIndex].WithdrawalCredentials,
			withdrawalCredentials,
		)
	}
	state.ValidatorBalances[existingValidatorIndex] += deposit
	return state, uint32(existingValidatorIndex), nil
}

// minEmptyValidatorIndex returns the lowest validator index which the balance is 0
// and the time to live window is less than the current slot.
func minEmptyValidatorIndex(
	validators []*pb.ValidatorRecord,
	balances []uint64,
	currentSlot uint64,
) (int, bool) {
	for i := range validators {
		lastStatusChange := validators[i].GetLatestStatusChangeSlot()
		ttlWindow := lastStatusChange + params.BeaconConfig().ZeroBalanceValidatorTTL
		if balances[i] == 0 && ttlWindow <= currentSlot {
			return i, true
		}
	}
	return 0, false
}

// isActiveValidator returns the boolean value on whether the validator
// is active or not.
//
// Spec pseudocode definition:
//   def is_active_validator(validator: ValidatorRecord) -> bool:
//     """
//     Returns the ``ShardCommittee`` for the ``slot``.
//     """
//     return validator.status in [ACTIVE, ACTIVE_PENDING_EXIT]
func isActiveValidator(validator *pb.ValidatorRecord) bool {
	return validator.Status == pb.ValidatorRecord_ACTIVE_PENDING_EXIT ||
		validator.Status == pb.ValidatorRecord_ACTIVE
}

// activateValidator takes in validator index and activates
// validator from pending activation status to active status.
//
// Spec pseudocode definition:
// def activate_validator(state: BeaconState,
// 						  index: int) -> None:
// 		"""
// 		Activate the validator with the given ``index``.
// 		Note that this function mutates ``state``.
// 		"""
// 		validator = state.validator_registry[index]
// 		if validator.status != PENDING_ACTIVATION:
// 				return
//
// 		validator.status = ACTIVE
// 		validator.latest_status_change_slot = state.slot
// 		state.validator_registry_delta_chain_tip = get_new_validator_registry_delta_chain_tip(
// 				current_validator_registry_delta_chain_tip=state.validator_registry_delta_chain_tip,
// 				validator_index=index,
// 				pubkey=validator.pubkey,
// 				flag=ACTIVATION)
func activateValidator(state *pb.BeaconState, index uint32) (*pb.BeaconState, error) {
	validator := state.ValidatorRegistry[index]
	if validator.Status != pb.ValidatorRecord_PENDING_ACTIVATION {
		return nil, fmt.Errorf("expected validator %d to be PENDING_ACTIVATION, but was %v",
			index, validator.Status)
	}
	validator.Status = pb.ValidatorRecord_ACTIVE
	validator.LatestStatusChangeSlot = state.Slot
	newChainTip, err := NewRegistryDeltaChainTip(
		pb.ValidatorRegistryDeltaBlock_ACTIVATION,
		index,
		validator.Pubkey,
		state.ValidatorRegistryDeltaChainTipHash32,
	)
	if err != nil {
		return nil, fmt.Errorf("could not get new chain tip %v", err)
	}
	state.ValidatorRegistryDeltaChainTipHash32 = newChainTip[:]
	state.ValidatorRegistry[index] = validator
	return state, nil
}

// initiateValidatorExit takes in validator index and exits
// validator from active status to active pending exit status.
//
// Spec pseudocode definition:
// def initiate_validator_exit(state: BeaconState,
//                            index: int) -> None:
//    """
//    Initiate exit for the validator with the given ``index``.
//    Note that this function mutates ``state``.
//    """
//    validator = state.validator_registry[index]
//    if validator.status != ACTIVE:
//        return
//
//    validator.status = ACTIVE_PENDING_EXIT
//    validator.latest_status_change_slot = state.slot
func initiateValidatorExit(state *pb.BeaconState, index uint32) (*pb.BeaconState, error) {
	validator := state.ValidatorRegistry[index]
	if validator.Status != pb.ValidatorRecord_ACTIVE {
		return nil, fmt.Errorf("expected validator %d to be ACTIVE, but was %v",
			index, validator.Status)
	}
	validator.Status = pb.ValidatorRecord_ACTIVE_PENDING_EXIT
	validator.LatestStatusChangeSlot = state.Slot
	state.ValidatorRegistry[index] = validator
	return state, nil
}

// exitValidator takes in validator index and does house
// keeping work for validators with exited with penalty or without penalty status.
//
// Spec pseudocode definition:
// def exit_validator(state: BeaconState,
//                   index: int,
//                   new_status: int) -> None:
//    """
//    Exit the validator with the given ``index``.
//    Note that this function mutates ``state``.
//    """
//    validator = state.validator_registry[index]
//    prev_status = validator.status
//
//    if prev_status == EXITED_WITH_PENALTY:
//        return
//
//    validator.status = new_status
//    validator.latest_status_change_slot = state.slot
//
//    if new_status == EXITED_WITH_PENALTY:
//        state.latest_penalized_exit_balances[state.slot // COLLECTIVE_PENALTY_CALCULATION_PERIOD] += get_effective_balance(state, index)
//
//        whistleblower_index = get_beacon_proposer_index(state, state.slot)
//        whistleblower_reward = get_effective_balance(state, index) // WHISTLEBLOWER_REWARD_QUOTIENT
//        state.validator_balances[whistleblower_index] += whistleblower_reward
//        state.validator_balances[index] -= whistleblower_reward
//
//    if prev_status == EXITED_WITHOUT_PENALTY:
//        return
//
//    # The following updates only occur if not previous exited
//    state.validator_registry_exit_count += 1
//    validator.exit_count = state.validator_registry_exit_count
//    state.validator_registry_delta_chain_tip = get_new_validator_registry_delta_chain_tip(
//        current_validator_registry_delta_chain_tip=state.validator_registry_delta_chain_tip,
//        validator_index=index,
//        pubkey=validator.pubkey,
//        flag=EXIT,
//    )
//
//    # Remove validator from persistent committees
//    for committee in state.persistent_committees:
//        for i, validator_index in committee:
//            if validator_index == index:
//                committee.pop(i)
//                break
func exitValidator(state *pb.BeaconState, index uint32, newStatus pb.ValidatorRecord_StatusCodes) (*pb.BeaconState, error) {
	validator := state.ValidatorRegistry[index]
	prevStatus := validator.Status

	if prevStatus == pb.ValidatorRecord_EXITED_WITH_PENALTY {
		return nil, fmt.Errorf("validator %d already exited due to penalty", index)
	}

	validator.Status = newStatus
	validator.LatestStatusChangeSlot = state.Slot

	if newStatus == pb.ValidatorRecord_EXITED_WITH_PENALTY {
		state.LatestPenalizedExitBalances[state.Slot/params.BeaconConfig().CollectivePenaltyCalculationPeriod] +=
			EffectiveBalance(state, index)
		proposerIndex, err := BeaconProposerIndex(state, state.Slot)
		if err != nil {
			return nil, fmt.Errorf("could not get proposer index: %v", err)
		}
		whistleblowerIndex := proposerIndex
		whistleblowerReward := EffectiveBalance(state, index)
		state.ValidatorBalances[whistleblowerIndex] += whistleblowerReward
		state.ValidatorBalances[index] -= whistleblowerReward
	}

	if prevStatus == pb.ValidatorRecord_EXITED_WITHOUT_PENALTY {
		return nil, fmt.Errorf("validator %d already exited without penalty", index)
	}

	// The following only gets updated if not previous exited.
	state.ValidatorRegistryExitCount++
	validator.ExitCount = state.ValidatorRegistryExitCount
	newChainTip, err := NewRegistryDeltaChainTip(
		pb.ValidatorRegistryDeltaBlock_EXIT,
		index,
		validator.Pubkey,
		state.ValidatorRegistryDeltaChainTipHash32,
	)
	if err != nil {
		return nil, fmt.Errorf("could not get new chain tip %v", err)
	}
	state.ValidatorRegistryDeltaChainTipHash32 = newChainTip[:]

	// Remove validator from persistent committees.
	for i, committee := range state.PersistentCommittees {
		for j, validatorIndex := range committee.List {
			if validatorIndex == index {
				state.PersistentCommittees[i].List = append(
					state.PersistentCommittees[i].List[:j],
					state.PersistentCommittees[i].List[j+1:]...)
				break
			}
		}
	}
	return state, nil
}<|MERGE_RESOLUTION|>--- conflicted
+++ resolved
@@ -10,7 +10,6 @@
 	"fmt"
 
 	"github.com/gogo/protobuf/proto"
-	"github.com/prysmaticlabs/prysm/beacon-chain/core/state/stateutils"
 	pb "github.com/prysmaticlabs/prysm/proto/beacon/p2p/v1"
 	pbrpc "github.com/prysmaticlabs/prysm/proto/beacon/rpc/v1"
 	"github.com/prysmaticlabs/prysm/shared/bitutil"
@@ -501,19 +500,7 @@
 	var publicKeyExists bool
 	var existingValidatorIndex int
 
-<<<<<<< HEAD
-	existingValidatorIndex, publicKeyExists = validatorIndexMap[stateutils.BytesToBytes32(pubkey)]
-
-	//for idx, val := range state.ValidatorRegistry {
-	//	if bytes.Equal(val.Pubkey, pubkey) {
-	//		publicKeyExists = true
-	//		existingValidatorIndex = idx
-	//	}
-	//}
-=======
 	existingValidatorIndex, publicKeyExists = validatorIndexMap[bytesutil.ToBytes32(pubkey)]
-
->>>>>>> 4d8d4075
 	if !publicKeyExists {
 		// If public key does not exist in the registry, we add a new validator
 		// to the beacon state.
