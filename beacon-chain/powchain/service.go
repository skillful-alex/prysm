--- conflicted
+++ resolved
@@ -86,11 +86,8 @@
 	blockFetcher            POWBlockFetcher
 	blockHeight             *big.Int    // the latest ETH1.0 chain blockHeight.
 	blockHash               common.Hash // the latest ETH1.0 chain blockHash.
-<<<<<<< HEAD
 	blockTime               time.Time   // the latest ETH1.0 chain blockTime.
-=======
 	blockCache              *blockCache // cache to store block hash/block height.
->>>>>>> fe2eb5a8
 	depositContractCaller   *contracts.DepositContractCaller
 	depositRoot             []byte
 	depositTrie             *trieutil.DepositTrie
@@ -426,20 +423,14 @@
 
 	header, err := w.blockFetcher.HeaderByNumber(w.ctx, nil)
 	if err != nil {
-<<<<<<< HEAD
-		log.Errorf("Unable to query logs from deposit contract: %v", err)
-		w.runError = err
-		return
-	}
-=======
 		log.Errorf("Unable to retrieve latest ETH1.0 chain header: %v", err)
+  	w.runError = err
 		return
 	}
 
 	w.blockHeight = header.Number
 	w.blockHash = header.Hash()
 
->>>>>>> fe2eb5a8
 	// Only process logs if the chain start delay flag is not enabled.
 	if w.chainStartDelay == 0 {
 		if err := w.processPastLogs(); err != nil {
@@ -463,12 +454,9 @@
 		case w.runError = <-headSub.Err():
 			log.Debug("Unsubscribed to head events, exiting goroutine")
 			return
-<<<<<<< HEAD
 		case w.runError = <-logSub.Err():
 			log.Debug("Unsubscribed to log events, exiting goroutine")
 			return
-=======
->>>>>>> fe2eb5a8
 		case header := <-w.headerChan:
 			blockNumberGauge.Set(float64(header.Number.Int64()))
 			w.blockHeight = header.Number
