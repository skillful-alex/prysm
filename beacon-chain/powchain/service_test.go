--- conflicted
+++ resolved
@@ -241,19 +241,9 @@
 	if err := web3Service.initDataFromVRC(); err != nil {
 		t.Fatalf("Could not init from vrc %v", err)
 	}
-<<<<<<< HEAD
-
-	if web3Service.depositCount != 0 {
-		t.Errorf("Deposit count is not equal to zero %d", web3Service.depositCount)
-	}
-
-	if !bytes.Equal(web3Service.DepositRoot, []byte{}) {
+	empty32Byte := [32]byte{}
+	if !bytes.Equal(web3Service.DepositRoot, empty32Byte[:]) {
 		t.Errorf("Deposit root is not empty %v", web3Service.DepositRoot)
-=======
-	empty32Byte := [32]byte{}
-	if !bytes.Equal(web3Service.depositRoot, empty32Byte[:]) {
-		t.Errorf("Deposit root is not empty %v", web3Service.depositRoot)
->>>>>>> b862168d
 	}
 
 	testAcc.txOpts.Value = amount32Eth
@@ -266,17 +256,8 @@
 		t.Fatalf("Could not init from vrc %v", err)
 	}
 
-<<<<<<< HEAD
-	if web3Service.depositCount != 1 {
-		t.Errorf("Deposit count is not equal to one %d", web3Service.depositCount)
-	}
-
 	if bytes.Equal(web3Service.DepositRoot, []byte{}) {
 		t.Errorf("Deposit root is  empty %v", web3Service.DepositRoot)
-=======
-	if bytes.Equal(web3Service.depositRoot, []byte{}) {
-		t.Errorf("Deposit root is  empty %v", web3Service.depositRoot)
->>>>>>> b862168d
 	}
 
 }
@@ -435,12 +416,6 @@
 
 	web3Service.DepositTrie = trie.NewDepositTrie()
 
-<<<<<<< HEAD
-	currentRoot := web3Service.DepositTrie.Root()
-=======
-	//currentRoot := web3Service.depositTrie.Root()
->>>>>>> b862168d
-
 	var stub [48]byte
 	copy(stub[:], []byte("testing"))
 
@@ -510,13 +485,8 @@
 
 	empty32byte := [32]byte{}
 
-<<<<<<< HEAD
-	if !bytes.Equal(web3Service.DepositRoot, []byte{}) {
+	if !bytes.Equal(web3Service.DepositRoot, empty32byte[:]) {
 		t.Errorf("Deposit root is not empty %v", web3Service.DepositRoot)
-=======
-	if !bytes.Equal(web3Service.depositRoot, empty32byte[:]) {
-		t.Errorf("Deposit root is not empty %v", web3Service.depositRoot)
->>>>>>> b862168d
 	}
 
 	var stub [48]byte
@@ -587,7 +557,6 @@
 	if !bytes.Equal(deserializeData.WithdrawalCredentialsHash32, []byte("withdraw")) {
 		t.Errorf("Withdrawal Credentials is not the same as the data that was put in %v", deserializeData.WithdrawalCredentialsHash32)
 	}
-
 }
 
 func TestProcessChainStartLog(t *testing.T) {
@@ -613,11 +582,6 @@
 
 	web3Service.DepositTrie = trie.NewDepositTrie()
 
-<<<<<<< HEAD
-	currentRoot := web3Service.DepositTrie.Root()
-
-=======
->>>>>>> b862168d
 	var stub [48]byte
 	copy(stub[:], []byte("testing"))
 
@@ -665,7 +629,7 @@
 			t.Fatalf("Unable to unpack deposit logs %v", err)
 		}
 
-		web3Service.depositTrie.UpdateDepositTrie(depData)
+		web3Service.DepositTrie.UpdateDepositTrie(depData)
 	}
 
 	web3Service.ProcessLog(logs[len(logs)-1])
