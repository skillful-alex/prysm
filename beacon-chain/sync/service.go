--- conflicted
+++ resolved
@@ -207,45 +207,31 @@
 		return
 	}
 
-<<<<<<< HEAD
-	// Verify attestation coming from proposer then forward block to the subscribers.
-	attestation := types.NewAttestation(response.Attestation)
-=======
->>>>>>> dd0a15ab
 	cState, err := ss.db.GetCrystallizedState()
 	if err != nil {
 		log.Errorf("Failed to get crystallized state: %v", err)
 		return
 	}
-<<<<<<< HEAD
-	//log.Error(cState.LastStateRecalculationSlot())
+
+	if block.SlotNumber() < cState.LastFinalizedSlot() {
+		log.Debug("Discarding received block with a slot number smaller than the last finalized slot")
+		return
+	}
+
+	// Verify attestation coming from proposer then forward block to the subscribers.
+	attestation := types.NewAttestation(response.Attestation)
+
 	proposerShardID, _, err := casper.ProposerShardAndIndex(cState.ShardAndCommitteesForSlots(), cState.LastStateRecalculationSlot(), block.SlotNumber())
 	if err != nil {
 		log.Errorf("Failed to get proposer shard ID: %v", err)
 		return
 	}
-=======
-	if block.SlotNumber() < cState.LastFinalizedSlot() {
-		log.Debug("Discarding received block with a slot number smaller than the last finalized slot")
-		return
-	}
-
-	if ss.enableAttestationValidity {
-		// Verify attestation coming from proposer then forward block to the subscribers.
-		attestation := types.NewAttestation(response.Attestation)
-
-		proposerShardID, _, err := casper.ProposerShardAndIndex(cState.ShardAndCommitteesForSlots(), cState.LastStateRecalculationSlot(), block.SlotNumber())
-		if err != nil {
-			log.Errorf("Failed to get proposer shard ID: %v", err)
-			return
-		}
-
-		// TODO(#258): stubbing public key with empty 32 bytes.
-		if err := attestation.VerifyProposerAttestation([32]byte{}, proposerShardID); err != nil {
-			log.Errorf("Failed to verify proposer attestation: %v", err)
-			return
-		}
->>>>>>> dd0a15ab
+
+	// TODO(#258): stubbing public key with empty 32 bytes.
+	if err := attestation.VerifyProposerAttestation([32]byte{}, proposerShardID); err != nil {
+		log.Errorf("Failed to verify proposer attestation: %v", err)
+		return
+	}
 
 	// TODO(#258): stubbing public key with empty 32 bytes.
 	if err := attestation.VerifyProposerAttestation([32]byte{}, proposerShardID); err != nil {
