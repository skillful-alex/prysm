--- conflicted
+++ resolved
@@ -46,10 +46,6 @@
         "//beacon-chain/utils:go_default_library",
         "//proto/beacon/p2p/v1:go_default_library",
         "//shared/hashutil:go_default_library",
-<<<<<<< HEAD
-        "@com_github_golang_protobuf//jsonpb:go_default_library_gen",
-=======
->>>>>>> b98d30cf
         "@com_github_golang_protobuf//ptypes:go_default_library_gen",
         "@com_github_sirupsen_logrus//:go_default_library",
     ],
