--- conflicted
+++ resolved
@@ -175,14 +175,6 @@
 		return false
 	}
 
-	_, parentBlockProposerIndex, err := casper.ProposerShardAndIndex(
-		cState.ShardAndCommitteesForSlots(),
-		cState.LastStateRecalculationSlot(),
-		parentSlot)
-	if err != nil {
-		log.Errorf("Cannot get parent proposer index %v", err)
-		return false
-	}
 	_, proposerIndex, err := casper.ProposerShardAndIndex(
 		cState.ShardAndCommitteesForSlots(),
 		cState.LastStateRecalculationSlot(),
@@ -192,20 +184,11 @@
 		return false
 	}
 
-<<<<<<< HEAD
 	// verify proposer from last slot is in the first attestation object in AggregatedAttestation.
-	if isBitSet, err := bitutil.CheckBit(b.Attestations()[0].AttesterBitfield, int(parentBlockProposerIndex)); !isBitSet {
+	if isBitSet, err := bitutil.CheckBit(b.Attestations()[0].AttesterBitfield, int(proposerIndex)); !isBitSet {
 		log.Errorf("Can not locate proposer in the first attestation of AttestionRecord %v", err)
 		return false
 	}
-=======
-	if enableAttestationValidity {
-		// verify proposer from last slot is in the first attestation object in AggregatedAttestation.
-		if isBitSet, err := bitutil.CheckBit(b.Attestations()[0].AttesterBitfield, int(proposerIndex)); !isBitSet {
-			log.Errorf("Can not locate proposer in the first attestation of AttestionRecord %v", err)
-			return false
-		}
->>>>>>> dd0a15ab
 
 	for index, attestation := range b.Attestations() {
 		if !b.isAttestationValid(index, db, aState, cState, parentSlot) {
