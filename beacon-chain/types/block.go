--- conflicted
+++ resolved
@@ -187,10 +187,6 @@
 
 	if enableAttestationValidity {
 		// verify proposer from last slot is in the first attestation object in AggregatedAttestation.
-<<<<<<< HEAD
-		if !bitutil.CheckBit(b.Attestations()[0].AttesterBitfield, int(proposerIndex)) {
-			log.Errorf("Cannot locate proposer in the first attestation of AttestionRecord %v", err)
-=======
 		_, proposerIndex, err := casper.ProposerShardAndIndex(
 			cState.ShardAndCommitteesForSlots(),
 			cState.LastStateRecalculationSlot(),
@@ -202,7 +198,6 @@
 		log.Infof("Proposer index: %v", proposerIndex)
 		if isBitSet, err := bitutil.CheckBit(b.Attestations()[0].AttesterBitfield, int(proposerIndex)); !isBitSet {
 			log.Errorf("Can not locate proposer in the first attestation of AttestionRecord %v", err)
->>>>>>> c3a7dfce
 			return false
 		}
 
