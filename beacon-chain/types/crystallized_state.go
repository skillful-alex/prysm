package types

import (
	"fmt"
	"os"

	"github.com/ethereum/go-ethereum/common"
	"github.com/gogo/protobuf/proto"
	"github.com/golang/protobuf/jsonpb"
	"github.com/prysmaticlabs/prysm/beacon-chain/casper"
	"github.com/prysmaticlabs/prysm/beacon-chain/params"
	pb "github.com/prysmaticlabs/prysm/proto/beacon/p2p/v1"
	"github.com/prysmaticlabs/prysm/shared/bitutil"
	"golang.org/x/crypto/blake2b"
)

var shardCount = params.GetConfig().ShardCount

// CrystallizedState contains fields of every Slot state,
// it changes every Slot.
type CrystallizedState struct {
	data *pb.CrystallizedState
}

// NewCrystallizedState creates a new crystallized state with a explicitly set data field.
func NewCrystallizedState(data *pb.CrystallizedState) *CrystallizedState {
	return &CrystallizedState{data: data}
}

func initialValidators() []*pb.ValidatorRecord {
	var validators []*pb.ValidatorRecord
	for i := 0; i < params.GetConfig().BootstrappedValidatorsCount; i++ {
		validator := &pb.ValidatorRecord{
			Status:            uint64(params.Active),
			Balance:           uint64(params.GetConfig().DepositSize),
			WithdrawalAddress: []byte{},
			Pubkey:            []byte{},
		}
		validators = append(validators, validator)
	}
	return validators
}

func initialValidatorsFromJSON(genesisJSONPath string) ([]*pb.ValidatorRecord, error) {
	// #nosec G304
	// genesisJSONPath is a user input for the path of genesis.json.
	// Ex: /path/to/my/genesis.json.
	f, err := os.Open(genesisJSONPath)
	if err != nil {
		return nil, err
	}

	cState := &pb.CrystallizedState{}
	if err := jsonpb.Unmarshal(f, cState); err != nil {
		return nil, fmt.Errorf("error converting JSON to proto: %v", err)
	}

	return cState.Validators, nil
}

func initialShardAndCommitteesForSlots(validators []*pb.ValidatorRecord) ([]*pb.ShardAndCommitteeArray, error) {
	seed := make([]byte, 0, 32)
	committees, err := casper.ShuffleValidatorsToCommittees(common.BytesToHash(seed), validators, 1)
	if err != nil {
		return nil, err
	}

	// Starting with 2 cycles (128 slots) with the same committees.
	return append(committees, committees...), nil
}

// NewGenesisCrystallizedState initializes the crystallized state for slot 0.
func NewGenesisCrystallizedState(genesisJSONPath string) (*CrystallizedState, error) {
	// We seed the genesis crystallized state with a bunch of validators to
	// bootstrap the system.
	var genesisValidators []*pb.ValidatorRecord
	var err error
	if genesisJSONPath != "" {
		log.Infof("Initializing crystallized state from %s", genesisJSONPath)
		genesisValidators, err = initialValidatorsFromJSON(genesisJSONPath)
		if err != nil {
			return nil, err
		}
	} else {
		genesisValidators = initialValidators()
	}

	// Bootstrap attester indices for slots, each slot contains an array of attester indices.
	shardAndCommitteesForSlots, err := initialShardAndCommitteesForSlots(genesisValidators)
	if err != nil {
		return nil, err
	}

	// Bootstrap cross link records.
	var Crosslinks []*pb.CrosslinkRecord
	for i := 0; i < shardCount; i++ {
		Crosslinks = append(Crosslinks, &pb.CrosslinkRecord{
			Dynasty:        0,
			ShardBlockHash: make([]byte, 0, 32),
			Slot:           0,
		})
	}

	// Calculate total deposit from boot strapped validators.
	var totalDeposit uint64
	for _, v := range genesisValidators {
		totalDeposit += v.Balance
	}

	return &CrystallizedState{
		data: &pb.CrystallizedState{
			LastStateRecalculationSlot: 0,
			JustifiedStreak:            0,
			LastJustifiedSlot:          0,
			LastFinalizedSlot:          0,
			Dynasty:                    1,
			DynastySeed:                []byte{},
			DynastyStartSlot:           0,
			Crosslinks:                 Crosslinks,
			Validators:                 genesisValidators,
			ShardAndCommitteesForSlots: shardAndCommitteesForSlots,
		},
	}, nil
}

// Proto returns the underlying protobuf data within a state primitive.
func (c *CrystallizedState) Proto() *pb.CrystallizedState {
	return c.data
}

// Marshal encodes crystallized state object into the wire format.
func (c *CrystallizedState) Marshal() ([]byte, error) {
	return proto.Marshal(c.data)
}

// Hash serializes the crystallized state object then uses
// blake2b to hash the serialized object.
func (c *CrystallizedState) Hash() ([32]byte, error) {
	data, err := proto.Marshal(c.data)
	if err != nil {
		return [32]byte{}, err
	}
	var hash [32]byte
	h := blake2b.Sum512(data)
	copy(hash[:], h[:32])
	return hash, nil
}

// LastStateRecalculationSlot returns when the last time crystallized state recalculated.
func (c *CrystallizedState) LastStateRecalculationSlot() uint64 {
	return c.data.LastStateRecalculationSlot
}

// JustifiedStreak returns number of consecutive justified slots ending at head.
func (c *CrystallizedState) JustifiedStreak() uint64 {
	return c.data.JustifiedStreak
}

// LastJustifiedSlot return the last justified slot of the beacon chain.
func (c *CrystallizedState) LastJustifiedSlot() uint64 {
	return c.data.LastJustifiedSlot
}

// LastFinalizedSlot returns the last finalized Slot of the beacon chain.
func (c *CrystallizedState) LastFinalizedSlot() uint64 {
	return c.data.LastFinalizedSlot
}

// Dynasty returns the current dynasty of the beacon chain.
func (c *CrystallizedState) Dynasty() uint64 {
	return c.data.Dynasty
}

// TotalDeposits returns total balance of the deposits of the active validators.
func (c *CrystallizedState) TotalDeposits() uint64 {
	validators := c.data.Validators
	totalDeposit := casper.TotalActiveValidatorDeposit(validators)
	return totalDeposit
}

// DynastyStartSlot returns the last dynasty start number.
func (c *CrystallizedState) DynastyStartSlot() uint64 {
	return c.data.DynastyStartSlot
}

// ShardAndCommitteesForSlots returns the shard committee object.
func (c *CrystallizedState) ShardAndCommitteesForSlots() []*pb.ShardAndCommitteeArray {
	return c.data.ShardAndCommitteesForSlots
}

// Crosslinks returns the cross link records of the all the shards.
func (c *CrystallizedState) Crosslinks() []*pb.CrosslinkRecord {
	return c.data.Crosslinks
}

// DynastySeed is used to select the committee for each shard.
func (c *CrystallizedState) DynastySeed() [32]byte {
	var h [32]byte
	copy(h[:], c.data.DynastySeed)
	return h
}

// Validators returns list of validators.
func (c *CrystallizedState) Validators() []*pb.ValidatorRecord {
	return c.data.Validators
}

// IsCycleTransition checks if a new cycle has been reached. At that point,
// a new crystallized state and active state transition will occur.
func (c *CrystallizedState) IsCycleTransition(slotNumber uint64) bool {
	if c.LastStateRecalculationSlot() == 0 && slotNumber == params.GetConfig().CycleLength-1 {
		return true
	}
	return slotNumber >= c.LastStateRecalculationSlot()+params.GetConfig().CycleLength-1
}

// isDynastyTransition checks if a dynasty transition can be processed. At that point,
// validator shuffle will occur.
func (c *CrystallizedState) isDynastyTransition(slotNumber uint64) bool {
	if c.LastFinalizedSlot() <= c.DynastyStartSlot() {
		return false
	}
	if slotNumber-c.DynastyStartSlot() < params.GetConfig().MinDynastyLength {
		return false
	}

	shardProcessed := map[uint64]bool{}

	for _, shardAndCommittee := range c.ShardAndCommitteesForSlots() {
		for _, committee := range shardAndCommittee.ArrayShardAndCommittee {
			shardProcessed[committee.Shard] = true
		}
	}

	crosslinks := c.Crosslinks()
	for shard := range shardProcessed {
		if c.DynastyStartSlot() >= crosslinks[shard].Slot {
			return false
		}
	}
	return true
}

// getAttesterIndices fetches the attesters for a given attestation record.
func (c *CrystallizedState) getAttesterIndices(attestation *pb.AggregatedAttestation) ([]uint32, error) {
	slotsStart := c.LastStateRecalculationSlot() - params.GetConfig().CycleLength
	slotIndex := (attestation.Slot - slotsStart) % params.GetConfig().CycleLength
	// TODO(#267): ShardAndCommitteesForSlots will return default value because the spec for dynasty transition is not finalized.
	shardCommitteeArray := c.data.ShardAndCommitteesForSlots
	shardCommittee := shardCommitteeArray[slotIndex].ArrayShardAndCommittee
	for i := 0; i < len(shardCommittee); i++ {
		if attestation.Shard == shardCommittee[i].Shard {
			return shardCommittee[i].Committee, nil
		}
	}
	return nil, fmt.Errorf("unable to find attestation based on slot: %v, Shard: %v", attestation.Slot, attestation.Shard)
}

// NewStateRecalculations computes the new crystallized state, given the previous crystallized state
// and the current active state. This method is called during a cycle transition.
// We also check for dynasty transition and compute for a new dynasty if necessary during this transition.
func (c *CrystallizedState) NewStateRecalculations(aState *ActiveState, block *Block, enableCrossLinks bool, enableRewardChecking bool) (*CrystallizedState, *ActiveState, error) {
	var blockVoteBalance uint64
	var LastStateRecalculationSlotCycleBack uint64
	var newValidators []*pb.ValidatorRecord
	var newCrosslinks []*pb.CrosslinkRecord
	var err error

	justifiedStreak := c.JustifiedStreak()
	justifiedSlot := c.LastJustifiedSlot()
	finalizedSlot := c.LastFinalizedSlot()
	LastStateRecalculationSlot := c.LastStateRecalculationSlot()
	Dynasty := c.Dynasty()
	DynastyStartSlot := c.DynastyStartSlot()
	blockVoteCache := aState.GetBlockVoteCache()
	ShardAndCommitteesForSlots := c.ShardAndCommitteesForSlots()
	timeSinceFinality := block.SlotNumber() - c.LastFinalizedSlot()
	recentBlockHashes := aState.RecentBlockHashes()

	if LastStateRecalculationSlot < params.GetConfig().CycleLength {
		LastStateRecalculationSlotCycleBack = 0
	} else {
		LastStateRecalculationSlotCycleBack = LastStateRecalculationSlot - params.GetConfig().CycleLength
	}

	// If reward checking is disabled, the new set of validators for the cycle
	// will remain the same.
	if !enableRewardChecking {
		newValidators = c.data.Validators
	}

	// walk through all the slots from LastStateRecalculationSlot - cycleLength to LastStateRecalculationSlot - 1.
	for i := uint64(0); i < params.GetConfig().CycleLength; i++ {
		var voterIndices []uint32

		slot := LastStateRecalculationSlotCycleBack + i
		blockHash := recentBlockHashes[i]
		if _, ok := blockVoteCache[blockHash]; ok {
			blockVoteBalance = blockVoteCache[blockHash].VoteTotalDeposit
			voterIndices = blockVoteCache[blockHash].VoterIndices

			// Apply Rewards for each slot.
			if enableRewardChecking {
				newValidators = casper.CalculateRewards(
					slot,
					voterIndices,
					c.Validators(),
					blockVoteBalance,
					timeSinceFinality)
			}
		} else {
			blockVoteBalance = 0
		}

		// TODO(#542): This should have been total balance of the validators in the slot committee.
		if 3*blockVoteBalance >= 2*c.TotalDeposits() {
			if slot > justifiedSlot {
				justifiedSlot = slot
			}
			justifiedStreak++
		} else {
			justifiedStreak = 0
		}

		if slot > params.GetConfig().CycleLength && justifiedStreak >= params.GetConfig().CycleLength+1 && slot-params.GetConfig().CycleLength-1 > finalizedSlot {
			finalizedSlot = slot - params.GetConfig().CycleLength - 1
		}

		if enableCrossLinks {
			newCrosslinks, err = c.processCrosslinks(aState.PendingAttestations(), slot, block.SlotNumber())
			if err != nil {
				return nil, nil, err
			}
		}
	}

	// Clean up old attestations.
	newPendingAttestations := aState.cleanUpAttestations(LastStateRecalculationSlot)

	c.data.LastFinalizedSlot = finalizedSlot
	// Entering new dynasty transition.
	if c.isDynastyTransition(block.SlotNumber()) {
		log.Info("Entering dynasty transition")
		DynastyStartSlot = LastStateRecalculationSlot
		Dynasty, ShardAndCommitteesForSlots, err = c.newDynastyRecalculations(block.ParentHash())
		if err != nil {
			return nil, nil, err
		}
	}

	// Construct new crystallized state after cycle and dynasty transition.
	newCrystallizedState := NewCrystallizedState(&pb.CrystallizedState{
		DynastySeed:                c.data.DynastySeed,
		ShardAndCommitteesForSlots: ShardAndCommitteesForSlots,
		Validators:                 newValidators,
		LastStateRecalculationSlot: LastStateRecalculationSlot + params.GetConfig().CycleLength,
		LastJustifiedSlot:          justifiedSlot,
		JustifiedStreak:            justifiedStreak,
		LastFinalizedSlot:          finalizedSlot,
		Crosslinks:                 newCrosslinks,
		DynastyStartSlot:           DynastyStartSlot,
		Dynasty:                    Dynasty,
	})

	// Construct new active state after clean up pending attestations.
	newActiveState := NewActiveState(&pb.ActiveState{
		PendingAttestations: newPendingAttestations,
		RecentBlockHashes:   aState.data.RecentBlockHashes,
	}, aState.blockVoteCache)

	return newCrystallizedState, newActiveState, nil
}

// newDynastyRecalculations recomputes the validator set. This method is called during a dynasty transition.
func (c *CrystallizedState) newDynastyRecalculations(seed [32]byte) (uint64, []*pb.ShardAndCommitteeArray, error) {
	lastSlot := len(c.data.ShardAndCommitteesForSlots) - 1
	lastCommitteeFromLastSlot := len(c.ShardAndCommitteesForSlots()[lastSlot].ArrayShardAndCommittee) - 1
	crosslinkLastShard := c.ShardAndCommitteesForSlots()[lastSlot].ArrayShardAndCommittee[lastCommitteeFromLastSlot].Shard
	crosslinkNextShard := (crosslinkLastShard + 1) % uint64(shardCount)
	nextDynasty := c.Dynasty() + 1

	newShardCommitteeArray, err := casper.ShuffleValidatorsToCommittees(
		seed,
		c.data.Validators,
		crosslinkNextShard,
	)
	if err != nil {
		return 0, nil, err
	}

	return nextDynasty, append(c.data.ShardAndCommitteesForSlots[:params.GetConfig().CycleLength], newShardCommitteeArray...), nil
}

type shardAttestation struct {
	Shard          uint64
	shardBlockHash [32]byte
}

func copyCrosslinks(existing []*pb.CrosslinkRecord) []*pb.CrosslinkRecord {
	new := make([]*pb.CrosslinkRecord, len(existing))
	for i := 0; i < len(existing); i++ {
		oldCL := existing[i]
		newBlockhash := make([]byte, len(oldCL.ShardBlockHash))
		copy(newBlockhash, oldCL.ShardBlockHash)
		newCL := &pb.CrosslinkRecord{
			Dynasty:        oldCL.Dynasty,
			ShardBlockHash: newBlockhash,
			Slot:           oldCL.Slot,
		}
		new[i] = newCL
	}

	return new
}

// processCrosslinks checks if the proposed shard block has recevied
// 2/3 of the votes. If yes, we update crosslink record to point to
// the proposed shard block with latest dynasty and slot numbers.
func (c *CrystallizedState) processCrosslinks(pendingAttestations []*pb.AggregatedAttestation, slot uint64, currentSlot uint64) ([]*pb.CrosslinkRecord, error) {
	validators := c.data.Validators
	dynasty := c.data.Dynasty
	Crosslinks := copyCrosslinks(c.data.Crosslinks)
	rewardQuotient := casper.RewardQuotient(validators)

	shardAttestationBalance := map[shardAttestation]uint64{}
	for _, attestation := range pendingAttestations {
		indices, err := c.getAttesterIndices(attestation)
		if err != nil {
			return nil, err
		}

		shardBlockHash := [32]byte{}
		copy(shardBlockHash[:], attestation.ShardBlockHash)
		shardAtt := shardAttestation{
			Shard:          attestation.Shard,
			shardBlockHash: shardBlockHash,
		}
		if _, ok := shardAttestationBalance[shardAtt]; !ok {
			shardAttestationBalance[shardAtt] = 0
		}

		// find the total and vote balance of the shard committee.
		var totalBalance uint64
		var voteBalance uint64
		for _, attesterIndex := range indices {
			// find balance of validators who voted.
			if bitutil.CheckBit(attestation.AttesterBitfield, int(attesterIndex)) {
				voteBalance += validators[attesterIndex].Balance
			}
			// add to total balance of the committee.
			totalBalance += validators[attesterIndex].Balance
		}

		for _, attesterIndex := range indices {
			timeSinceLastConfirmation := currentSlot - Crosslinks[attestation.Shard].GetSlot()

<<<<<<< HEAD
			if Crosslinks[attestation.Shard].GetDynasty() != dynasty {
				if shared.CheckBit(attestation.AttesterBitfield, int(attesterIndex)) {
=======
			if crosslinkRecords[attestation.ShardId].GetDynasty() != dynasty {
				if bitutil.CheckBit(attestation.AttesterBitfield, int(attesterIndex)) {
>>>>>>> 3e8a450e
					casper.RewardValidatorCrosslink(totalBalance, voteBalance, rewardQuotient, validators[attesterIndex])
				} else {
					casper.PenaliseValidatorCrosslink(timeSinceLastConfirmation, rewardQuotient, validators[attesterIndex])
				}
			}
		}

		shardAttestationBalance[shardAtt] += voteBalance

		// if 2/3 of committee voted on this crosslink, update the crosslink
		// with latest dynasty number, shard block hash, and slot number.
		if 3*voteBalance >= 2*totalBalance && dynasty > Crosslinks[attestation.Shard].Dynasty {
			Crosslinks[attestation.Shard] = &pb.CrosslinkRecord{
				Dynasty:        dynasty,
				ShardBlockHash: attestation.ShardBlockHash,
				Slot:           slot,
			}
		}
	}
	return Crosslinks, nil
}<|MERGE_RESOLUTION|>--- conflicted
+++ resolved
@@ -419,7 +419,7 @@
 func (c *CrystallizedState) processCrosslinks(pendingAttestations []*pb.AggregatedAttestation, slot uint64, currentSlot uint64) ([]*pb.CrosslinkRecord, error) {
 	validators := c.data.Validators
 	dynasty := c.data.Dynasty
-	Crosslinks := copyCrosslinks(c.data.Crosslinks)
+	crosslinkRecords := copyCrosslinks(c.data.Crosslinks)
 	rewardQuotient := casper.RewardQuotient(validators)
 
 	shardAttestationBalance := map[shardAttestation]uint64{}
@@ -452,15 +452,10 @@
 		}
 
 		for _, attesterIndex := range indices {
-			timeSinceLastConfirmation := currentSlot - Crosslinks[attestation.Shard].GetSlot()
-
-<<<<<<< HEAD
-			if Crosslinks[attestation.Shard].GetDynasty() != dynasty {
-				if shared.CheckBit(attestation.AttesterBitfield, int(attesterIndex)) {
-=======
-			if crosslinkRecords[attestation.ShardId].GetDynasty() != dynasty {
+			timeSinceLastConfirmation := currentSlot - crosslinkRecords[attestation.Shard].GetSlot()
+
+			if crosslinkRecords[attestation.Slot].GetDynasty() != dynasty {
 				if bitutil.CheckBit(attestation.AttesterBitfield, int(attesterIndex)) {
->>>>>>> 3e8a450e
 					casper.RewardValidatorCrosslink(totalBalance, voteBalance, rewardQuotient, validators[attesterIndex])
 				} else {
 					casper.PenaliseValidatorCrosslink(timeSinceLastConfirmation, rewardQuotient, validators[attesterIndex])
@@ -472,13 +467,13 @@
 
 		// if 2/3 of committee voted on this crosslink, update the crosslink
 		// with latest dynasty number, shard block hash, and slot number.
-		if 3*voteBalance >= 2*totalBalance && dynasty > Crosslinks[attestation.Shard].Dynasty {
-			Crosslinks[attestation.Shard] = &pb.CrosslinkRecord{
+		if 3*voteBalance >= 2*totalBalance && dynasty > crosslinkRecords[attestation.Shard].Dynasty {
+			crosslinkRecords[attestation.Shard] = &pb.CrosslinkRecord{
 				Dynasty:        dynasty,
 				ShardBlockHash: attestation.ShardBlockHash,
 				Slot:           slot,
 			}
 		}
 	}
-	return Crosslinks, nil
+	return crosslinkRecords, nil
 }