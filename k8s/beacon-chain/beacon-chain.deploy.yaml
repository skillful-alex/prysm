kind: StatefulSet
apiVersion: apps/v1
metadata:
  name: beacon-chain
  namespace: beacon-chain
  app: beacon-chain
spec:
  replicas: 3
  serviceName: beacon-chain
  podManagementPolicy: Parallel
  selector:
    matchLabels:
      component: beacon-chain
      universe: beacon-chain
      app: beacon-chain
  template:
    metadata:
      labels:
        component: beacon-chain
        universe: beacon-chain
        app: beacon-chain
      annotations:
        prometheus.io/scrape: 'true'
        prometheus.io/port: '9090'
        # Disable sidecar proxy for p2p.
        traffic.sidecar.istio.io/excludeInboundPorts: '5000'
        traffic.sidecar.istio.io/includeInboundPorts: '*'
        traffic.sidecar.istio.io/includeOutboundIPRanges: ''
    spec:
      priorityClassName: production-priority
      affinity:
        podAntiAffinity:
          requiredDuringSchedulingIgnoredDuringExecution:
            - labelSelector:
                matchLabels:
                  component: beacon-chain
              topologyKey: kubernetes.io/hostname
          preferredDuringSchedulingIgnoredDuringExecution:
            - weight: 100
              podAffinityTerm:
                labelSelector:
                  matchLabels:
                    component: beacon-chain
                topologyKey: failure-domain.beta.kubernetes.io/zone
      containers:
        - name: beacon-chain
          image: gcr.io/prysmaticlabs/prysm/beacon-chain:latest
          args: 
            - --web3provider=wss://goerli.infura.io/ws/v3/be3fb7ed377c418087602876a40affa1
            - --http-web3provider=https://goerli.infura.io/v3/be3fb7ed377c418087602876a40affa1
            #- --verbosity=debug
            - --deposit-contract=$(DEPOSIT_CONTRACT_ADDRESS)
            - --rpc-port=4000
            - --monitoring-port=9090
            - --bootstrap-node=/dns4/bootnode/tcp/$(BOOTNODE_SERVICE_PORT)/p2p/QmQEe7o6hKJdGdSkJRh7WJzS6xrex5f4w2SPR6oWbJNriw
            - --relay-node=/ip4/35.224.249.2/tcp/30000/p2p/QmfAgkmjiZNZhr2wFN9TwaRgHouMTBT6HELyzE5A3BT2wK
            - --p2p-port=5000
            - --enable-tracing
            - --tracing-process-name=$(POD_NAME)
            - --tracing-endpoint=http://jaeger-collector.istio-system.svc.cluster.local:14268
            - --trace-sample-fraction=1.0
            - --datadir=/data
            # Disabling gossip sub until a larger beacon chain deployment.
            - --disable-gossip-sub
            - --p2p-max-peers=50
<<<<<<< HEAD
            - --log-format=fluentd
=======
>>>>>>> 23de5ca6
          resources:
            requests:
              memory: "100Mi"
              cpu: "50m"
          volumeMounts:
          - mountPath: /data
            name: beacondb
          ports:
            - containerPort: 4000
              name: grpc
            - containerPort: 5000
              name: p2p
            - containerPort: 9090
              name: prometheus
          env:
            - name: DEPOSIT_CONTRACT_ADDRESS
              valueFrom:
                configMapKeyRef:
                  name: beacon-config
                  key: DEPOSIT_CONTRACT_ADDRESS
            - name: POD_NAME
              valueFrom:
                fieldRef:
                  fieldPath: metadata.name
          readinessProbe:
            initialDelaySeconds: 60
            httpGet:
              path: /healthz
              port: 9090
          livenessProbe:
            initialDelaySeconds: 60
            failureThreshold: 30 # Fails consistently for 5 minutes
            periodSeconds: 10
            httpGet:
              path: /healthz
              port: 9090

  volumeClaimTemplates:
  - metadata:
      name: beacondb
    spec:
      accessModes: [ "ReadWriteOnce" ]
      resources:
        requests:
          storage: 5Gi<|MERGE_RESOLUTION|>--- conflicted
+++ resolved
@@ -63,10 +63,6 @@
             # Disabling gossip sub until a larger beacon chain deployment.
             - --disable-gossip-sub
             - --p2p-max-peers=50
-<<<<<<< HEAD
-            - --log-format=fluentd
-=======
->>>>>>> 23de5ca6
           resources:
             requests:
               memory: "100Mi"
