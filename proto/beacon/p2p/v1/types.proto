syntax = "proto3";

package ethereum.beacon.p2p.v1;

import "google/protobuf/timestamp.proto";

import "proto/common/messages.proto";

message BeaconState {
  // Validator registry [1-1000] 
  repeated ValidatorRecord validator_registry = 1;
  uint64 validator_registry_last_change_slot = 2;
  uint64 validator_registry_exit_count = 3;
  bytes validator_registry_delta_chain_tip_hash32 = 4;
  repeated uint64 validator_balances = 5; // Balance in Gwei

  // Randomness and committees [1001-2000]
  bytes next_seed_hash32 = 1002;
  repeated ShardAndCommitteeArray shard_and_committees_at_slots = 1003;
  repeated ethereum.common.Uint32List persistent_committees = 1004;
  repeated ShardReassignmentRecord persistent_committee_reassignments = 1005;
  repeated bytes latest_randao_mixes_hash32s = 1006;
  repeated bytes latest_vdf_outputs = 1007;

  // Finality [2001-3000] 
  uint64 previous_justified_slot = 2001;
  uint64 justified_slot = 2002;
  uint64 justification_bitfield = 2003;
  uint64 finalized_slot = 2004;

  // Recent state [3001-4000]
  repeated CrosslinkRecord latest_crosslinks = 3001;
  uint64 last_state_recalculation_slot = 3002;
  repeated bytes latest_block_root_hash32s = 3003;
  repeated bytes batched_block_root_hash32s = 3004;
  repeated uint64 latest_penalized_exit_balances = 3005;
  repeated PendingAttestationRecord latest_attestations = 3006;

  // PoW receipt root [4001-5000]
  bytes processed_pow_receipt_root_hash32 = 4001;
  repeated CandidatePoWReceiptRootRecord candidate_pow_receipt_roots = 4002;

  // Miscellaneous [5001-6000]
  uint64 genesis_time = 5001;
  ForkData fork_data = 5002;
  uint64 slot = 5003;

  // Proof of custody [6001-7000]
  // Placeholders, ProofOfCustodyChallenge is defined in phase 1,
  // the list will remain empty throughout phase 0
  repeated ProofOfCustodyChallenge poc_challenges = 6001;

  // Deprecated fields 
  // All fields must be annotated with [deprecated=true];
  uint64 justified_streak = 10007 [deprecated=true]; // Deprecated by changes in fork choice rule. See https://github.com/ethereum/eth2.0-specs/blob/master/specs/core/0_beacon-chain.md#beacon-chain-fork-choice-rule
  repeated ShardAndCommitteeArray shard_and_committees_for_slots = 10019 [deprecated=true]; // Renamed to shard_and_committee_at_slots
}

message ForkData {
  uint64 pre_fork_version = 1;
  uint64 post_fork_version = 2;
  uint64 fork_slot = 3;
}

message CandidatePoWReceiptRootRecord {
  bytes candidate_pow_receipt_root_hash32 = 1;
  uint64 vote_count = 2;
}

message PendingAttestationRecord {
  AttestationData data = 1;
  bytes participation_bitfield = 2;
  bytes custody_bitfield = 3;
  uint64 slot_included = 4;
}

message Attestation {
  AttestationData data = 1;
  bytes participation_bitfield = 2;
  bytes custody_bitfield = 3;
  bytes aggregate_signature = 4; // Type of [uint384] ?
}

message AttestationData {
  uint64 slot = 1;
  uint64 shard = 2;
  bytes beacon_block_root_hash32 = 3;
  bytes epoch_boundary_root_hash32  = 4;
  bytes shard_block_root_hash32 = 5;
  bytes latest_crosslink_root_hash32 = 6;
  uint64 justified_slot = 7;
  bytes justified_block_root_hash32 = 8;
}

message ValidatorRecord {
  bytes pubkey = 1;
  // TODO(781): The usage of withdrawal_credentials is not defined in spec. Not used in Prysm yet.
  bytes withdrawal_credentials = 2; // TODO(781): this is hash32, rename with suffix _hash32
  bytes randao_commitment_hash32 = 3;
  uint64 randao_layers = 4;
  // Possible validator status code:
  // https://github.com/ethereum/eth2.0-specs/blob/master/specs/core/0_beacon-chain.md#constants
  enum StatusCodes {
    PENDING_ACTIVATION = 0; // validator is queued and waiting to be active.
    ACTIVE = 1; // validator is participating validator duties.
    ACTIVE_PENDING_EXIT = 2; // validator is waiting to exit.
    EXITED_WITHOUT_PENALTY = 3; // validator has successfully withdrawn its balance.
    EXITED_WITH_PENALTY = 4; // validator got slashed and kicked out of validator pool.
  }
  StatusCodes status = 5;
  uint64 latest_status_change_slot = 6;
  uint64 exit_count = 7;
  bytes poc_commitment_hash32 = 8;
  uint64 last_poc_change_slot = 9;
  uint64 second_last_poc_change_slot = 10;

  // Deprecated fields
  // All fields must be annotated with [deprecated=true];
  // Balance in Gwei
  uint64 balance = 1000 [deprecated=true]; // Keeping this until we refactor epoch processing.
}

message ShardReassignmentRecord {
  uint32 validator_index = 1;
  uint64 shard = 2;
  uint64 slot = 3;
}

message SpecialRecord {
  uint32 kind = 1 [deprecated=true]; // Deprecated in favor of unify specials object w/ attestations.
  repeated bytes data = 2 [deprecated=true]; // Deprecated in favor of unify specials object w/ attestations.
}

message CrosslinkRecord {
  uint64 slot = 1;
  bytes shard_block_root_hash32 = 2;
}

message ShardAndCommitteeArray {
  repeated ShardAndCommittee array_shard_and_committee = 1;
}

message ShardAndCommittee {
  uint64 shard = 1;
  repeated uint32 committee = 2;
  uint64 total_validator_count = 3;
}

message BeaconBlock {
  uint64 slot = 1;
  bytes parent_root_hash32 = 2;
  bytes state_root_hash32 = 3;
  bytes randao_reveal_hash32 = 4;
  bytes candidate_pow_receipt_root_hash32 = 5;
  repeated bytes signature = 6; // Type of [uint384]?

  // Block Body
  BeaconBlockBody body = 7;

  // Deprecated fields
  // All fields must be annotated with [deprecated=true];
  google.protobuf.Timestamp timestamp = 1006 [deprecated=true]; // Keeping this until we refactor block validation.
}

message BeaconBlockBody {
  repeated Attestation attestations = 1;
  repeated ProposerSlashing proposer_slashings  = 2;
  repeated CasperSlashing casper_slashings = 3;
  repeated Deposit deposits = 4;
  repeated Exit exits = 5;
}

message DepositInput {
  bytes pubkey = 1;
  bytes proof_of_possession = 2; // Type of ['uint384']??
  // TODO(781): The usage of withdrawal_credentials is not defined in spec. Not used in Prysm yet.
  bytes withdrawal_credentials_hash32 = 3;
  bytes randao_commitment_hash32 = 4;
<<<<<<< HEAD
  bytes poc_commitment_hash32 = 5;
=======
  bytes poc_commitment = 5;
>>>>>>> 1314077a
}

message ProposalSignedData {
  uint64 slot = 1;
  uint64 shard = 2;
  bytes block_root_hash32 = 3;
}

message SlashableVoteData {
  repeated uint32 aggregate_signature_poc_0_indices = 1; // proof of custody indices for 0 bits.
  repeated uint32 aggregate_signature_poc_1_indices = 2; // proof of custody indices for 1 bits.
  AttestationData data = 3;
  bytes aggregate_signature = 4; // Type of [uint384]?
}

message DepositData {
  DepositInput deposit_input = 1;
  uint64 value = 2;
  uint64 timestamp = 3;
}

message ProposerSlashing {
  uint32 proposer_index = 1;
  ProposalSignedData proposal_data_1 = 2;
  bytes proposal_signature_1 = 3; // Type of [uint384]?
  ProposalSignedData proposal_data_2 = 4;
  bytes proposal_signature_2 = 5;
}

message CasperSlashing {
  SlashableVoteData votes_1 = 1;
  SlashableVoteData votes_2 = 2;
}

message Deposit {
  repeated bytes merkle_branch_hash32s = 1;
  uint64 merkle_tree_index = 2;
  bytes deposit_data = 3;
}

message Exit {
  uint64 slot = 1;
  uint64 validator_index = 2;
  bytes signature = 3; // Type of [uint384]?
}

message ValidatorRegistryDeltaBlock {
  bytes latest_registry_delta_root_hash32 = 1;
  uint32 validator_index = 2;
  bytes pubkey = 3;
  enum ValidatorRegistryDeltaFlags {
      ACTIVATION = 0;
      EXIT = 1;
  }
  ValidatorRegistryDeltaFlags flag = 4;
}

message ProofOfCustodyChallenge {} // Empty until phase 1<|MERGE_RESOLUTION|>--- conflicted
+++ resolved
@@ -176,11 +176,7 @@
   // TODO(781): The usage of withdrawal_credentials is not defined in spec. Not used in Prysm yet.
   bytes withdrawal_credentials_hash32 = 3;
   bytes randao_commitment_hash32 = 4;
-<<<<<<< HEAD
-  bytes poc_commitment_hash32 = 5;
-=======
   bytes poc_commitment = 5;
->>>>>>> 1314077a
 }
 
 message ProposalSignedData {
