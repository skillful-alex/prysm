--- conflicted
+++ resolved
@@ -159,7 +159,6 @@
   // Ancestor hashes represent a skip list of ancestor beacon block hashes.
   // i'th item is the most recent ancestor whose slot is a multiple of 2^i 
   // for i in the range of 0 to 31.
-<<<<<<< HEAD
   repeated bytes ancestor_hash32s = 2;
   bytes state_root_hash32 = 3;
   bytes randao_reveal_hash32 = 4;
@@ -167,26 +166,12 @@
   repeated bytes signature = 6; // Type of [uint384]?
 
   // Block Body
-  BeaconBlockBody body =79;
-=======
-  repeated bytes ancestor_hash32s = 4; 
-  bytes state_root_hash32 = 5;
-  // TODO(781): attestations should be a list of attestionRecords according to spec
-  // at ethereum/eth2.0-specs@11d4473. Update this field to AttestionRecord
-  // and remove the AggregatedAttestion message.
-  repeated AggregatedAttestation attestations = 6 [deprecated=true];
-  // repeated AttestationRecord attestations = 6;
-  // Specials consist of exist, penalities, etc.
-  repeated SpecialRecord specials = 7  [deprecated=true]; // Deprecated in favor of unify specials object w/ attestations.
-  repeated bytes signature = 8; // Type of [uint384]?
-  // Block Body
-  BeaconBlockBody body = 9;
->>>>>>> 1393e808
+  BeaconBlockBody body = 1000;
 
   // Deprecated fields
   // All fields must be annotated with [deprecated=true];
-  google.protobuf.Timestamp timestamp = 1006 [deprecated=true]; // Keeping this until we refactor block validation.
-  repeated AggregatedAttestation attestations = 1007 [deprecated=true];
+  google.protobuf.Timestamp timestamp = 2006 [deprecated=true]; // Keeping this until we refactor block validation.
+  repeated AggregatedAttestation attestations = 2007 [deprecated=true];
 }
 
 message BeaconBlockBody {
@@ -197,14 +182,6 @@
   repeated Exit exits = 5;
 }
 
-message BeaconBlockBody {
-  repeated Attestation attestations = 1;
-  repeated ProposerSlashing proposer_slashings  = 2;
-  repeated CasperSlashing casper_slashings = 3;
-  repeated Deposit deposits = 4;
-  repeated Exit exits = 5;
-}
-
 message DepositParameters {
   bytes pubkey = 1;
   bytes proof_of_possession = 2; // Type of ['uint384']??
