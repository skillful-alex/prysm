// Package cmd defines the command line flags for the shared utlities.
package cmd

import (
	"github.com/ethereum/go-ethereum/node"
	"github.com/urfave/cli"
)

var (
	// VerbosityFlag defines the logrus configuration.
	VerbosityFlag = cli.StringFlag{
		Name:  "verbosity",
		Usage: "Logging verbosity (debug, info=default, warn, error, fatal, panic)",
		Value: "info",
	}
	// IPCPathFlag defines the filename of a pipe within the datadir.
	IPCPathFlag = DirectoryFlag{
		Name:  "ipcpath",
		Usage: "Filename for IPC socket/pipe within the datadir (explicit paths escape it)",
	}
	// DataDirFlag defines a path on disk.
	DataDirFlag = DirectoryFlag{
		Name:  "datadir",
		Usage: "Data directory for the databases and keystore",
		Value: DirectoryString{node.DefaultDataDir()},
	}
	// NetworkIDFlag defines the specific network identifier.
	NetworkIDFlag = cli.Uint64Flag{
		Name:  "networkid",
		Usage: "Network identifier (integer, 1=Frontier, 2=Morden (disused), 3=Ropsten, 4=Rinkeby)",
		Value: 1,
	}
	// PasswordFileFlag defines the path to the user's account password file.
	PasswordFileFlag = cli.StringFlag{
		Name:  "password",
		Usage: "Password file to use for non-interactive password input",
		Value: "",
	}
	// RPCProviderFlag defines a http endpoint flag to connect to mainchain.
	RPCProviderFlag = cli.StringFlag{
		Name:  "rpc",
		Usage: "HTTP-RPC server end point to use to connect to mainchain.",
		Value: "http://localhost:8545/",
	}
	// EnableTracingFlag defines a flag to enable p2p message tracing.
	EnableTracingFlag = cli.BoolFlag{
		Name:  "enable-tracing",
		Usage: "Enable request tracing.",
	}
	// TracingEndpointFlag flag defines the http endpoint for serving traces to Jaeger.
	TracingEndpointFlag = cli.StringFlag{
		Name:  "tracing-endpoint",
		Usage: "Tracing endpoint defines where beacon chain traces are exposed to Jaeger.",
		Value: "http://127.0.0.1:14268",
	}
	// TraceSampleFractionFlag defines a flag to indicate what fraction of p2p
	// messages are sampled for tracing.
	TraceSampleFractionFlag = cli.Float64Flag{
		Name:  "trace-sample-fraction",
		Usage: "Indicate what fraction of p2p messages are sampled for tracing.",
		Value: 0.20,
	}
	// DisableMonitoringFlag defines a flag to disable the metrics collection.
	DisableMonitoringFlag = cli.BoolFlag{
		Name:  "disable-monitoring",
		Usage: "Disable monitoring service.",
	}
	// MonitoringPortFlag defines the http port used to serve prometheus metrics.
	MonitoringPortFlag = cli.Int64Flag{
		Name:  "monitoring-port",
		Usage: "Port used to listening and respond metrics for prometheus.",
		Value: 8080,
	}
	// KeystoreDirectoryFlag defines a flag to indicate where the keystore of the user
	// is located.
	KeystoreDirectoryFlag = DirectoryFlag{
		Name:  "keystore-dir",
		Usage: "Keystore directory indicates which directory the keystore is located.",
	}
	// KeystorePasswordFlag defines the password that will unlock the keystore file.
	KeystorePasswordFlag = cli.StringFlag{
		Name:  "keystore-password",
		Usage: "Keystore password is used to unlock the keystore so that the users decrypted keys can be used.",
	}
	// BootstrapNode tells the beacon node which bootstrap node to connect to
	BootstrapNode = cli.StringFlag{
		Name:  "bootstrap-node",
		Usage: "The address of bootstrap node. Beacon node will connect for peer discovery via DHT",
	}

	// RelayNode tells the beacon node which relay node to connect to.
	RelayNode = cli.StringFlag{
		Name: "relay-node",
		Usage: "The address of relay node. The beacon node will connect to the " +
			"relay node and advertise their address via the relay node to other peers",
	}

<<<<<<< HEAD
=======
	// P2PPort defines the port to be used by libp2p.
>>>>>>> fa37ef17
	P2PPort = cli.IntFlag{
		Name:  "p2p-port",
		Usage: "The port used by libp2p.",
		Value: 12000,
	}
)<|MERGE_RESOLUTION|>--- conflicted
+++ resolved
@@ -95,10 +95,7 @@
 			"relay node and advertise their address via the relay node to other peers",
 	}
 
-<<<<<<< HEAD
-=======
 	// P2PPort defines the port to be used by libp2p.
->>>>>>> fa37ef17
 	P2PPort = cli.IntFlag{
 		Name:  "p2p-port",
 		Usage: "The port used by libp2p.",
