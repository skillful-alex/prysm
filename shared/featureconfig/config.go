--- conflicted
+++ resolved
@@ -25,17 +25,11 @@
 
 // FeatureFlagConfig is a struct to represent what features the client will perform on runtime.
 type FeatureFlagConfig struct {
-<<<<<<< HEAD
-	VerifyAttestationSigs     bool // VerifyAttestationSigs declares if the client will verify attestations.
-	EnableComputeStateRoot    bool // EnableComputeStateRoot implementation on server side.
-	EnableCrosslinks          bool // EnableCrosslinks in epoch processing.
-	EnableCheckBlockStateRoot bool // EnableCheckBlockStateRoot in block processing.
-=======
 	VerifyAttestationSigs        bool // VerifyAttestationSigs declares if the client will verify attestations.
 	EnableComputeStateRoot       bool // EnableComputeStateRoot implementation on server side.
 	EnableCrosslinks             bool // EnableCrosslinks in epoch processing.
+	EnableCheckBlockStateRoot    bool // EnableCheckBlockStateRoot in block processing.
 	EnableHistoricalStatePruning bool // EnableHistoricalStatePruning when updatifinalized states.
->>>>>>> 775f4d64
 }
 
 var featureConfig *FeatureFlagConfig
@@ -66,15 +60,12 @@
 		log.Info("Enabled crosslink computations")
 		cfg.EnableCrosslinks = true
 	}
-<<<<<<< HEAD
 	if ctx.GlobalBool(EnableCheckBlockStateRootFlag.Name) {
 		log.Info("Enabled check block state root")
 		cfg.EnableCheckBlockStateRoot = true
-=======
 	if ctx.GlobalBool(EnableHistoricalStatePruningFlag.Name) {
 		log.Info("Enabled historical state pruning")
 		cfg.EnableHistoricalStatePruning = true
->>>>>>> 775f4d64
 	}
 
 	InitFeatureConfig(cfg)
