--- conflicted
+++ resolved
@@ -66,12 +66,9 @@
 	GenesisTime                             time.Time      // GenesisTime used by the protocol.
 	MaxNumLog2Validators                    uint64         // Max number of validators in Log2 can exist given total ETH supply.
 	EpochLength                             uint64         // Number of slots that define an Epoch.
-<<<<<<< HEAD
 	ZeroHash                                [32]byte       // ZeroHash is used to represent a zeroed out 32 byte array.
 	EmptySignature                          [][]byte       // EmptySignature is used to represent a zeroed out BLS Signature.
-=======
 	InactivityPenaltyQuotient               uint64         // InactivityPenaltyQuotient defines how much validator leaks out balances for offline.
->>>>>>> 062bd6d1
 }
 
 // ShardChainConfig contains configs for node to participate in shard chains.
@@ -149,14 +146,10 @@
 	GenesisTime:                   time.Now(),
 	MaxNumLog2Validators:          24,
 	EpochLength:                   defaultBeaconConfig.EpochLength,
-<<<<<<< HEAD
 	ZeroHash:                      [32]byte{},
 	EmptySignature:                makeEmptySignature(),
-	PowReceiptRootVotingPeriod:    1024,
-=======
 	PowReceiptRootVotingPeriod:    defaultBeaconConfig.PowReceiptRootVotingPeriod,
 	InactivityPenaltyQuotient:     defaultBeaconConfig.InactivityPenaltyQuotient,
->>>>>>> 062bd6d1
 }
 
 var defaultShardConfig = &ShardChainConfig{
