--- conflicted
+++ resolved
@@ -26,12 +26,8 @@
 
 // BeaconChainConfig contains configs for node to participate in beacon chain.
 type BeaconChainConfig struct {
-<<<<<<< HEAD
-	ZeroBalanceValidatorTTL                 uint64         // Amount of time a validator with zero balance can live in the protocol.
 	DepositContractTreeDepth                uint64         // Depth of the Merkle trie of deposits in the validator deposit contract on the PoW chain.
-=======
 	ZeroBalanceValidatorTTL                 uint64         // ZeroBalanceValidatorTTL specifies the allowed number of slots a validator with 0 balance can live in the state.
->>>>>>> f4263d09
 	LatestBlockRootsLength                  uint64         // LatestBlockRootsLength is the number of block roots kept in the beacon state.
 	LatestRandaoMixesLength                 uint64         // LatestRandaoMixesLength is the number of randao mixes kept in the beacon state.
 	MaxExits                                uint64         // MaxExits determines the maximum number of validator exits in a block.
@@ -88,10 +84,7 @@
 
 var defaultBeaconConfig = &BeaconChainConfig{
 	ZeroBalanceValidatorTTL:       4194304,
-<<<<<<< HEAD
 	DepositContractTreeDepth:      32,
-=======
->>>>>>> f4263d09
 	LatestRandaoMixesLength:       8192,
 	LatestBlockRootsLength:        8192,
 	MaxExits:                      16,
@@ -135,10 +128,7 @@
 
 var demoBeaconConfig = &BeaconChainConfig{
 	ZeroBalanceValidatorTTL:       4194304,
-<<<<<<< HEAD
 	DepositContractTreeDepth:      32,
-=======
->>>>>>> f4263d09
 	LatestRandaoMixesLength:       8192,
 	LatestBlockRootsLength:        8192,
 	MaxExits:                      16,
