--- conflicted
+++ resolved
@@ -26,59 +26,6 @@
 
 // BeaconChainConfig contains configs for node to participate in beacon chain.
 type BeaconChainConfig struct {
-<<<<<<< HEAD
-	LatestBlockRootsLength               uint64         // LatestBlockRootsLength is the number of block roots kept in the beacon state.
-	LatestRandaoMixesLength              uint64         // LatestRandaoMixesLength is the number of randao mixes kept in the beacon state.
-	MaxExits                             uint64         // MaxExits determines the maximum number of validator exits in a block.
-	MaxAttestations                      uint64         // MaxAttestations defines the maximum allowed attestations in a beacon block.
-	MaxProposerSlashings                 uint64         // MaxProposerSlashing defines the maximum number of slashings of proposers possible in a block.
-	MaxCasperSlashings                   uint64         // MaxCasperSlashings defines the maximum number of casper FFG slashings possible in a block.
-	MaxCasperVotes                       uint64         // MaxCasperVotes defines the maximum number of casper FFG votes possible in a block.
-	ShardCount                           uint64         // ShardCount is the fixed number of shards in Ethereum 2.0.
-	MaxDeposit                           uint64         // MaxDeposit is the max balance a validator can have at stake.
-	MinTopUpSize                         uint64         // MinTopUpSize is the minimal amount of Ether a validator can top up.
-	MinOnlineDepositSize                 uint64         // MinOnlineDepositSize is the minimal amount of Ether a validator needs to participate.
-	Gwei                                 uint64         // Gwei is the denomination of Gwei in Ether.
-	MaxDepositInGwei                     uint64         // MaxDepositInGwei is the max balance in Gwei a validator can have at stake.
-	DepositContractAddress               common.Address // DepositContractAddress is the address of validator registration contract in PoW chain.
-	DepositsForChainStart                uint64         // DepositsForChainStart defines how many deposits needed to start off beacon chain.
-	TargetCommitteeSize                  uint64         // TargetCommitteeSize is the minimal number of validator needs to be in a committee.
-	SlotDuration                         uint64         // SlotDuration is how many seconds are in a single slot.
-	CycleLength                          uint64         // CycleLength is one beacon chain cycle length in slots.
-	MinValidatorSetChangeInterval        uint64         // MinValidatorSetChangeInterval is the slots needed before validator set changes.
-	ShardPersistentCommitteeChangePeriod uint64         // ShardPersistentCommitteeChangePeriod defines how often shard committee gets shuffled.
-	MinAttestationInclusionDelay         uint64         // MinAttestationInclusionDelay defines how long validator has to wait to include attestation for beacon block.
-	SqrtExpDropTime                      uint64         // SqrtEDropTime is a constant to reflect time it takes to cut offline validators’ deposits by 39.4%.
-	WithdrawalsPerCycle                  uint64         // WithdrawalsPerCycle defines how many withdrawals can go through per cycle.
-	MinWithdrawalPeriod                  uint64         // MinWithdrawalPeriod defines the slots between a validator exit and validator balance being withdrawable.
-	DeletionPeriod                       uint64         // DeletionPeriod define the period length of when validator is deleted from the pool.
-	PowReceiptRootVotingPeriod           uint64         // PowReceiptRootVotingPeriod defines how often PoW hash gets updated in beacon node.
-	WhistlerBlowerRewardQuotient         uint64         // WhistlerBlowerRewardQuotient defines how the reward denominator of whistler blower.
-	BaseRewardQuotient                   uint64         // BaseRewardQuotient is used to calculate validator per-slot interest rate.
-	IncluderRewardQuotient               uint64         // IncluderRewardQuotient defines the reward quotient of proposer for including attestations..
-	MaxValidatorChurnQuotient            uint64         // MaxValidatorChurnQuotient defines the quotient how many validators can change each time.
-	POWContractMerkleTreeDepth           uint64         // POWContractMerkleTreeDepth defines the depth of PoW contract merkle tree.
-	GenesisForkVersion                   uint64         // GenesisForkVersion is used to track fork version between state transitions.
-	InitialForkSlot                      uint64         // InitialForkSlot is used to initialize the fork slot in the initial Beacon state.
-	GenesisSlot                          uint64         // GenesisSlot is used to initialize the slot number of the genesis block.
-	FarFutureSlot                        uint64         // FarFutureSlot is the last slot based on uint64 type.
-	SimulatedBlockRandao                 [32]byte       // SimulatedBlockRandao is a RANDAO seed stubbed in side simulated block to advance local beacon chain.
-	RandBytes                            uint64         // RandBytes is the number of bytes used as entropy to shuffle validators.
-	BootstrappedValidatorsCount          uint64         // BootstrappedValidatorsCount is the number of validators we seed to start beacon chain.
-	SyncPollingInterval                  int64          // SyncPollingInterval queries network nodes for sync status.
-	GenesisTime                          time.Time      // GenesisTime used by the protocol.
-	MaxNumLog2Validators                 uint64         // Max number of validators in Log2 can exist given total ETH supply.
-	EpochLength                          uint64         // Number of slots that define an Epoch.
-	InactivityPenaltyQuotient            uint64         // InactivityPenaltyQuotient defines how much validator leaks out balances for offline.
-	EjectionBalance                      uint64         // EjectionBalance is the minimal balance a validator needs before ejected.
-	EjectionBalanceInGwei                uint64         // EjectionBalanceInGwei is the minimal balance in Gwei a validator needs before ejected.
-	ZeroHash                             [32]byte       // ZeroHash is used to represent a zeroed out 32 byte array.
-	EmptySignature                       [][]byte       // EmptySignature is used to represent a zeroed out BLS Signature.
-	LatestPenalizedExitLength            uint64         // LatestPenalizedExitLength represents withdrawal time when a validator is penalized.
-	BLSWithdrawalPrefixByte              byte           // BLSWithdrawalPrefixByte is the prefix byte for BLS withdrawal.
-	SeedLookahead                        uint64         // SeedLookahead is the duration of the look ahead seed.
-	EntryExitDelay                       uint64         // EntryExitDelay is the duration of the day for entry exit.
-=======
 	DepositContractTreeDepth                uint64         // Depth of the Merkle trie of deposits in the validator deposit contract on the PoW chain.
 	ZeroBalanceValidatorTTL                 uint64         // ZeroBalanceValidatorTTL specifies the allowed number of slots a validator with 0 balance can live in the state.
 	LatestBlockRootsLength                  uint64         // LatestBlockRootsLength is the number of block roots kept in the beacon state.
@@ -114,9 +61,9 @@
 	IncluderRewardQuotient                  uint64         // IncluderRewardQuotient defines the reward quotient of proposer for including attestations..
 	MaxValidatorChurnQuotient               uint64         // MaxValidatorChurnQuotient defines the quotient how many validators can change each time.
 	POWContractMerkleTreeDepth              uint64         // POWContractMerkleTreeDepth defines the depth of PoW contract merkle tree.
-	InitialForkVersion                      uint64         // InitialForkVersion is used to track fork version between state transitions.
+	GenesisForkVersion                      uint64         // GenesisForkVersion is used to track fork version between state transitions.
 	InitialForkSlot                         uint64         // InitialForkSlot is used to initialize the fork slot in the initial Beacon state.
-	InitialSlotNumber                       uint64         // InitialSlotNumber is used to initialize the slot number of the genesis block.
+	GenesisSlot                             uint64         // GenesisSlot is used to initialize the slot number of the genesis block.
 	SimulatedBlockRandao                    [32]byte       // SimulatedBlockRandao is a RANDAO seed stubbed in side simulated block to advance local beacon chain.
 	RandBytes                               uint64         // RandBytes is the number of bytes used as entropy to shuffle validators.
 	BootstrappedValidatorsCount             uint64         // BootstrappedValidatorsCount is the number of validators we seed to start beacon chain.
@@ -129,8 +76,11 @@
 	EjectionBalanceInGwei                   uint64         // EjectionBalanceInGwei is the minimal balance in Gwei a validator needs before ejected.
 	ZeroHash                                [32]byte       // ZeroHash is used to represent a zeroed out 32 byte array.
 	EmptySignature                          [][]byte       // EmptySignature is used to represent a zeroed out BLS Signature.
-
->>>>>>> ccc2a4b9
+	FarFutureSlot                           uint64         // FarFutureSlot is the last slot based on uint64 type.
+	EntryExitDelay                          uint64         // EntryExitDelay is the duration of the day for entry exit.
+	LatestPenalizedExitLength               uint64         // LatestPenalizedExitLength represents withdrawal time when a validator is penalized.
+	WhistlerBlowerRewardQuotient            uint64         // WhistlerBlowerRewardQuotient defines how the reward denominator of whistler blower.
+	SeedLookahead                           uint64         // SeedLookahead is the duration of the look ahead seed.
 }
 
 // ShardChainConfig contains configs for node to participate in shard chains.
@@ -140,54 +90,6 @@
 }
 
 var defaultBeaconConfig = &BeaconChainConfig{
-<<<<<<< HEAD
-	LatestRandaoMixesLength:       8192,
-	LatestBlockRootsLength:        8192,
-	MaxExits:                      16,
-	MaxAttestations:               128,
-	MaxProposerSlashings:          16,
-	MaxCasperSlashings:            16,
-	MaxCasperVotes:                1024,
-	ShardCount:                    1024,
-	MaxDeposit:                    32,
-	MinTopUpSize:                  1,
-	MinOnlineDepositSize:          16,
-	Gwei:                          1e9,
-	MaxDepositInGwei:              32 * 1e9,
-	DepositsForChainStart:         16384,
-	TargetCommitteeSize:           uint64(256),
-	SlotDuration:                  uint64(16),
-	CycleLength:                   uint64(64),
-	MinValidatorSetChangeInterval: uint64(256),
-	MinAttestationInclusionDelay:  uint64(4),
-	SqrtExpDropTime:               uint64(65536),
-	MinWithdrawalPeriod:           uint64(4096),
-	WithdrawalsPerCycle:           uint64(4),
-	BaseRewardQuotient:            uint64(1024),
-	MaxValidatorChurnQuotient:     uint64(32),
-	GenesisForkVersion:            0,
-	InitialForkSlot:               0,
-	GenesisSlot:                   0,
-	FarFutureSlot:                 1<<64 - 1,
-	RandBytes:                     3,
-	BootstrappedValidatorsCount:   16384,
-	SyncPollingInterval:           16 * 4, // Query nodes over the network every 4 slots for sync status.
-	GenesisTime:                   time.Date(2018, 9, 0, 0, 0, 0, 0, time.UTC),
-	MaxNumLog2Validators:          24,
-	EpochLength:                   64,
-	ZeroHash:                      [32]byte{},
-	EmptySignature:                makeEmptySignature(),
-	PowReceiptRootVotingPeriod:    1024,
-	InactivityPenaltyQuotient:     1 << 24,
-	IncluderRewardQuotient:        8,
-	EjectionBalance:               16,
-	EjectionBalanceInGwei:         16 * 1e9,
-	BLSWithdrawalPrefixByte:       byte(0),
-	SeedLookahead:                 64,
-	EntryExitDelay:                256,
-	LatestPenalizedExitLength:     8192,
-	WhistlerBlowerRewardQuotient:  512,
-=======
 	ZeroBalanceValidatorTTL:            4194304,
 	DepositContractTreeDepth:           32,
 	LatestRandaoMixesLength:            8192,
@@ -215,9 +117,9 @@
 	WithdrawalsPerCycle:                uint64(4),
 	BaseRewardQuotient:                 uint64(1024),
 	MaxValidatorChurnQuotient:          uint64(32),
-	InitialForkVersion:                 0,
+	GenesisForkVersion:                 0,
 	InitialForkSlot:                    0,
-	InitialSlotNumber:                  0,
+	GenesisSlot:                        0,
 	RandBytes:                          3,
 	BootstrappedValidatorsCount:        16384,
 	SyncPollingInterval:                16 * 4, // Query nodes over the network every 4 slots for sync status.
@@ -232,7 +134,11 @@
 	IncluderRewardQuotient:             8,
 	EjectionBalance:                    16,
 	EjectionBalanceInGwei:              16 * 1e9,
->>>>>>> ccc2a4b9
+	FarFutureSlot:                      1<<64 - 1,
+	EntryExitDelay:                     256,
+	LatestPenalizedExitLength:          8192,
+	WhistlerBlowerRewardQuotient:       512,
+	SeedLookahead:                      64,
 }
 
 var demoBeaconConfig = &BeaconChainConfig{
