package trie

import (
	"github.com/prysmaticlabs/prysm/shared/hashutil"
	"github.com/prysmaticlabs/prysm/shared/params"
)

// DepositTrie represents a Merkle trie tracking deposits on the ETH 1.0
// PoW chain contract created in Vyper.
type DepositTrie struct {
	depositCount uint64
	merkleHashes map[uint64][32]byte
}

// NewDepositTrie creates a new struct instance with a hash list of initial
// length equal to 2 to the power of the deposit contract's tree depth.
func NewDepositTrie() *DepositTrie {
	return &DepositTrie{
		depositCount: 0,
		merkleHashes: make(map[uint64][32]byte),
	}
}

// UpdateDepositTrie updates the Merkle trie representing deposits on
// the ETH 1.0 PoW chain contract.
func (d *DepositTrie) UpdateDepositTrie(depositData []byte) {
	twoToPowerOfTreeDepth := 1 << params.BeaconConfig().DepositContractTreeDepth
	index := d.depositCount + uint64(twoToPowerOfTreeDepth)
	d.merkleHashes[index] = hashutil.Hash(depositData)
	for i := uint64(0); i < params.BeaconConfig().DepositContractTreeDepth; i++ {
		index = index / 2
		left := d.merkleHashes[index*2]
		right := d.merkleHashes[index*2+1]
		d.merkleHashes[index] = hashutil.Hash(append(left[:], right[:]...))
	}
	d.depositCount++
}

// GenerateMerkleBranch for a value up to the root from a leaf in the trie.
func (d *DepositTrie) GenerateMerkleBranch(index uint64) [][]byte {
	twoToPowerOfTreeDepth := 1 << params.BeaconConfig().DepositContractTreeDepth
	idx := index + uint64(twoToPowerOfTreeDepth)
	branch := make([][]byte, params.BeaconConfig().DepositContractTreeDepth)
	for i := uint64(0); i < params.BeaconConfig().DepositContractTreeDepth; i++ {
		if idx%2 == 1 {
			value := d.merkleHashes[idx-1]
			branch[i] = value[:]
		} else {
			value := d.merkleHashes[idx+1]
			branch[i] = value[:]
		}
		idx = idx / 2
	}
	return branch
}

// Root returns the Merkle root of the calculated deposit trie.
func (d *DepositTrie) Root() [32]byte {
	return d.merkleHashes[1]
}

<<<<<<< HEAD
// VerifyMerkleBranch verifies a merkle path in a trie
// by checking the aggregated hash of contiguous leaves along a path
// eventually equals the root hash of the merkle trie.
=======
// VerifyMerkleBranch verifies a Merkle path in a trie
// by checking the aggregated hash of contiguous leaves along a path
// eventually equals the root hash of the Merkle trie.
>>>>>>> e1c0fff1
func VerifyMerkleBranch(leaf [32]byte, branch [][]byte, depth uint64, index uint64, root [32]byte) bool {
	twoToPowerOfTreeDepth := 1 << params.BeaconConfig().DepositContractTreeDepth
	idx := index + uint64(twoToPowerOfTreeDepth)
	value := leaf
	for i := uint64(0); i < depth; i++ {
		if idx%2 == 1 {
			value = hashutil.Hash(append(branch[i], value[:]...))
		} else {
			value = hashutil.Hash(append(value[:], branch[i]...))
		}
		idx = idx / 2
	}
	return value == root
}<|MERGE_RESOLUTION|>--- conflicted
+++ resolved
@@ -59,15 +59,9 @@
 	return d.merkleHashes[1]
 }
 
-<<<<<<< HEAD
-// VerifyMerkleBranch verifies a merkle path in a trie
-// by checking the aggregated hash of contiguous leaves along a path
-// eventually equals the root hash of the merkle trie.
-=======
 // VerifyMerkleBranch verifies a Merkle path in a trie
 // by checking the aggregated hash of contiguous leaves along a path
 // eventually equals the root hash of the Merkle trie.
->>>>>>> e1c0fff1
 func VerifyMerkleBranch(leaf [32]byte, branch [][]byte, depth uint64, index uint64, root [32]byte) bool {
 	twoToPowerOfTreeDepth := 1 << params.BeaconConfig().DepositContractTreeDepth
 	idx := index + uint64(twoToPowerOfTreeDepth)
