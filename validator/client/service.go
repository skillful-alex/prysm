--- conflicted
+++ resolved
@@ -27,11 +27,8 @@
 	endpoint  string
 	withCert  string
 	key       *keystore.Key
-<<<<<<< HEAD
+	keys      map[string]*keystore.Key
 	db        *db.ValidatorDB
-=======
-	keys      map[string]*keystore.Key
->>>>>>> 76e30200
 }
 
 // Config for the validator service.
