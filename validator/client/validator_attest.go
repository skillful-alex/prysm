package client

import (
	"bytes"
	"context"
	"fmt"
	"time"

	ptypes "github.com/gogo/protobuf/types"
	pbp2p "github.com/prysmaticlabs/prysm/proto/beacon/p2p/v1"
	pb "github.com/prysmaticlabs/prysm/proto/beacon/rpc/v1"
	"github.com/prysmaticlabs/prysm/shared/bitutil"
	"github.com/prysmaticlabs/prysm/shared/bytesutil"
	"github.com/prysmaticlabs/prysm/shared/mathutil"
	"github.com/prysmaticlabs/prysm/shared/params"
	"github.com/sirupsen/logrus"
	"go.opencensus.io/trace"
)

var delay = params.BeaconConfig().SecondsPerSlot / 2

// AttestToBlockHead completes the validator client's attester responsibility at a given slot.
// It fetches the latest beacon block head along with the latest canonical beacon state
// information in order to sign the block and include information about the validator's
// participation in voting on the block.
func (v *validator) AttestToBlockHead(ctx context.Context, slot uint64, idx string) {
	ctx, span := trace.StartSpan(ctx, "validator.AttestToBlockHead")
	defer span.End()
	span.AddAttributes(
		trace.StringAttribute("validator", fmt.Sprintf("%#x", v.keys[idx].PublicKey.Marshal())),
	)

	epoch := slot / params.BeaconConfig().SlotsPerEpoch

	// Retrieve the current fork data from the beacon node.
	fork, err := v.beaconClient.ForkData(ctx, &ptypes.Empty{})
	if err != nil {
		log.Errorf("Failed to get fork data from beacon node's state: %v", err)
		return
	}

	// if the attestation has already been submit, then resend it
	attestation, err := v.db.GetAttestation(fork, v.keys[idx].PublicKey, epoch)
	if err != nil {
		log.Errorf("Failed to get saved attestation: %v", err)
		return
	}
	if attestation != nil {
		if attestation.Data.Slot != slot {
			log.Errorf("Try to attest for slot %d, but already have attest for the slot %d in the same epoch", slot-params.BeaconConfig().GenesisSlot, attestation.Data.Slot-params.BeaconConfig().GenesisSlot)
		} else {
			// Broadcast to the network via beacon chain node.
			_, err = v.submitAttestation(ctx, attestation)
			if err != nil {
				log.WithError(err).Error("Failed to submit saved attestation")
			}
		}
		return
	}

	truncatedPk := idx
	if len(idx) > 12 {
		truncatedPk = idx[:12]
	}
	log.WithField("validator", truncatedPk).Info("Performing a beacon block attestation...")
	v.waitToSlotMidpoint(ctx, slot)

	// First the validator should construct attestation_data, an AttestationData
	// object based upon the state at the assigned slot.
	attData := &pbp2p.AttestationData{
		CrosslinkDataRootHash32: params.BeaconConfig().ZeroHash[:], // Stub for Phase 0.
	}
	// We fetch the validator index as it is necessary to generate the aggregation
	// bitfield of the attestation itself.
	pubKey := v.keys[idx].PublicKey.Marshal()
	var assignment *pb.CommitteeAssignmentResponse_CommitteeAssignment
	if v.assignments == nil {
		log.Errorf("No assignments for validators")
		return
	}
	for _, amnt := range v.assignments.Assignment {
		if bytes.Equal(pubKey, amnt.PublicKey) {
			assignment = amnt
			break
		}
	}
	idxReq := &pb.ValidatorIndexRequest{
		PublicKey: pubKey,
	}
	validatorIndexRes, err := v.validatorClient.ValidatorIndex(ctx, idxReq)
	if err != nil {
		log.Errorf("Could not fetch validator index: %v", err)
		return
	}
	// Set the attestation data's shard as the shard associated with the validator's
	// committee as retrieved by CrosslinkCommitteesAtSlot.
	attData.Shard = assignment.Shard

	// Fetch other necessary information from the beacon node in order to attest
	// including the justified epoch, epoch boundary information, and more.
	infoReq := &pb.AttestationDataRequest{
		Slot:  slot,
		Shard: assignment.Shard,
	}
	infoRes, err := v.attesterClient.AttestationDataAtSlot(ctx, infoReq)
	if err != nil {
		log.Errorf("Could not fetch necessary info to produce attestation at slot %d: %v",
			slot-params.BeaconConfig().GenesisSlot, err)
		return
	}

	committeeLength := mathutil.CeilDiv8(len(assignment.Committee))

	// Set the attestation data's slot to head_state.slot where the slot
	// is the canonical head of the beacon chain.
	attData.Slot = infoRes.HeadSlot
	// Set the attestation data's beacon block root = hash_tree_root(head) where head
	// is the validator's view of the head block of the beacon chain during the slot.
	attData.BeaconBlockRootHash32 = infoRes.BeaconBlockRootHash32
	// Set the attestation data's epoch boundary root = hash_tree_root(epoch_boundary)
	// where epoch_boundary is the block at the most recent epoch boundary in the
	// chain defined by head -- i.e. the BeaconBlock where block.slot == get_epoch_start_slot(slot_to_epoch(head.slot)).
	attData.EpochBoundaryRootHash32 = infoRes.EpochBoundaryRootHash32
	// Set the attestation data's latest crosslink root = state.latest_crosslinks[shard].shard_block_root
	// where state is the beacon state at head and shard is the validator's assigned shard.
	attData.LatestCrosslink = infoRes.LatestCrosslink
	// Set the attestation data's justified epoch = state.justified_epoch where state
	// is the beacon state at the head.
	attData.JustifiedEpoch = infoRes.JustifiedEpoch
	// Set the attestation data's justified block root = hash_tree_root(justified_block) where
	// justified_block is the block at state.justified_epoch in the chain defined by head.
	// On the server side, this is fetched by calling get_block_root(state, justified_epoch).
	attData.JustifiedBlockRootHash32 = infoRes.JustifiedBlockRootHash32

	// The validator now creates an Attestation object using the AttestationData as
	// set in the code above after all properties have been set.
	attestation = &pbp2p.Attestation{
		Data: attData,
	}

	// We set the custody bitfield to an slice of zero values as a stub for phase 0
	// of length len(committee)+7 // 8.
	attestation.CustodyBitfield = make([]byte, committeeLength)

	// Find the index in committee to be used for
	// the aggregation bitfield
	var indexInCommittee int
	for i, vIndex := range assignment.Committee {
		if vIndex == validatorIndexRes.Index {
			indexInCommittee = i
			break
		}
	}

	aggregationBitfield, err := bitutil.SetBitfield(indexInCommittee, len(assignment.Committee))
	if err != nil {
		log.Errorf("Could not set bitfield: %v", err)
	}
	attestation.AggregationBitfield = aggregationBitfield

	// TODO(#1366): Use BLS to generate an aggregate signature.
	attestation.AggregateSignature = []byte("signed")

	log.WithFields(logrus.Fields{
		"shard":     attData.Shard,
		"slot":      slot - params.BeaconConfig().GenesisSlot,
		"validator": truncatedPk,
	}).Info("Attesting to beacon chain head...")

<<<<<<< HEAD
	// Keep the attestation
	if err := v.db.SaveAttestation(fork, v.keys[idx].PublicKey, attestation); err != nil {
		log.WithError(err).Error("Failed to save attestation")
=======
	span.AddAttributes(
		trace.Int64Attribute("slot", int64(slot-params.BeaconConfig().GenesisSlot)),
		trace.Int64Attribute("shard", int64(attData.Shard)),
		trace.StringAttribute("blockRoot", fmt.Sprintf("%#x", attestation.Data.BeaconBlockRootHash32)),
		trace.Int64Attribute("justifiedEpoch", int64(attData.JustifiedEpoch-params.BeaconConfig().GenesisEpoch)),
		trace.StringAttribute("bitfield", fmt.Sprintf("%#x", aggregationBitfield)),
	)

	attResp, err := v.attesterClient.AttestHead(ctx, attestation)
	if err != nil {
		log.Errorf("Could not submit attestation to beacon node: %v", err)
>>>>>>> c10c45c4
		return
	}

	attestationHash, err := v.submitAttestation(ctx, attestation)
	if err != nil {
		log.WithError(err).Error("Failed to submit attestation")
	}

	log.WithFields(logrus.Fields{
		"headRoot":  fmt.Sprintf("%#x", bytesutil.Trunc(attData.BeaconBlockRootHash32)),
		"slot":      attData.Slot - params.BeaconConfig().GenesisSlot,
		"shard":     attData.Shard,
		"validator": truncatedPk,
	}).Info("Attested latest head")

	span.AddAttributes(
<<<<<<< HEAD
		trace.Int64Attribute("slot", int64(slot-params.BeaconConfig().GenesisSlot)),
		trace.StringAttribute("attestationHash", fmt.Sprintf("%#x", attestationHash)),
		trace.Int64Attribute("shard", int64(attData.Shard)),
		trace.StringAttribute("blockRoot", fmt.Sprintf("%#x", attestation.Data.BeaconBlockRootHash32)),
		trace.Int64Attribute("justifiedEpoch", int64(attData.JustifiedEpoch-params.BeaconConfig().GenesisEpoch)),
		trace.StringAttribute("bitfield", fmt.Sprintf("%#x", aggregationBitfield)),
=======
		trace.StringAttribute("attestationHash", fmt.Sprintf("%#x", attResp.AttestationHash)),
>>>>>>> c10c45c4
	)
}

func (v *validator) submitAttestation(ctx context.Context, attestation *pbp2p.Attestation) ([]byte, error) {
	_, span := trace.StartSpan(ctx, "validator.submitAttestation")
	defer span.End()

	log.Infof("Produced attestation with block root: %#x", attestation.Data.BeaconBlockRootHash32)
	attResp, err := v.attesterClient.AttestHead(ctx, attestation)
	if err != nil {
		log.WithError(err).Error("Could not submit attestation to beacon node")
		return nil, err
	}
	return attResp.AttestationHash, nil
}

// waitToSlotMidpoint waits until halfway through the current slot period
// such that any blocks from this slot have time to reach the beacon node
// before creating the attestation.
func (v *validator) waitToSlotMidpoint(ctx context.Context, slot uint64) {
	_, span := trace.StartSpan(ctx, "validator.waitToSlotMidpoint")
	defer span.End()

	duration := time.Duration(slot*params.BeaconConfig().SecondsPerSlot+delay) * time.Second
	timeToBroadcast := time.Unix(int64(v.genesisTime), 0).Add(duration)

	time.Sleep(time.Until(timeToBroadcast))
}<|MERGE_RESOLUTION|>--- conflicted
+++ resolved
@@ -167,49 +167,31 @@
 		"validator": truncatedPk,
 	}).Info("Attesting to beacon chain head...")
 
-<<<<<<< HEAD
 	// Keep the attestation
 	if err := v.db.SaveAttestation(fork, v.keys[idx].PublicKey, attestation); err != nil {
 		log.WithError(err).Error("Failed to save attestation")
-=======
+		return
+	}
+
+	attestationHash, err := v.submitAttestation(ctx, attestation)
+	if err != nil {
+		log.WithError(err).Error("Failed to submit attestation")
+	}
+	// TODO Check    span.AddAttributes and log with master
+	log.WithFields(logrus.Fields{
+		"headRoot":  fmt.Sprintf("%#x", bytesutil.Trunc(attData.BeaconBlockRootHash32)),
+		"slot":      attData.Slot - params.BeaconConfig().GenesisSlot,
+		"shard":     attData.Shard,
+		"validator": truncatedPk,
+	}).Info("Attested latest head")
+
 	span.AddAttributes(
 		trace.Int64Attribute("slot", int64(slot-params.BeaconConfig().GenesisSlot)),
 		trace.Int64Attribute("shard", int64(attData.Shard)),
 		trace.StringAttribute("blockRoot", fmt.Sprintf("%#x", attestation.Data.BeaconBlockRootHash32)),
 		trace.Int64Attribute("justifiedEpoch", int64(attData.JustifiedEpoch-params.BeaconConfig().GenesisEpoch)),
 		trace.StringAttribute("bitfield", fmt.Sprintf("%#x", aggregationBitfield)),
-	)
-
-	attResp, err := v.attesterClient.AttestHead(ctx, attestation)
-	if err != nil {
-		log.Errorf("Could not submit attestation to beacon node: %v", err)
->>>>>>> c10c45c4
-		return
-	}
-
-	attestationHash, err := v.submitAttestation(ctx, attestation)
-	if err != nil {
-		log.WithError(err).Error("Failed to submit attestation")
-	}
-
-	log.WithFields(logrus.Fields{
-		"headRoot":  fmt.Sprintf("%#x", bytesutil.Trunc(attData.BeaconBlockRootHash32)),
-		"slot":      attData.Slot - params.BeaconConfig().GenesisSlot,
-		"shard":     attData.Shard,
-		"validator": truncatedPk,
-	}).Info("Attested latest head")
-
-	span.AddAttributes(
-<<<<<<< HEAD
-		trace.Int64Attribute("slot", int64(slot-params.BeaconConfig().GenesisSlot)),
 		trace.StringAttribute("attestationHash", fmt.Sprintf("%#x", attestationHash)),
-		trace.Int64Attribute("shard", int64(attData.Shard)),
-		trace.StringAttribute("blockRoot", fmt.Sprintf("%#x", attestation.Data.BeaconBlockRootHash32)),
-		trace.Int64Attribute("justifiedEpoch", int64(attData.JustifiedEpoch-params.BeaconConfig().GenesisEpoch)),
-		trace.StringAttribute("bitfield", fmt.Sprintf("%#x", aggregationBitfield)),
-=======
-		trace.StringAttribute("attestationHash", fmt.Sprintf("%#x", attResp.AttestationHash)),
->>>>>>> c10c45c4
 	)
 }
 
