package client

import (
	"bytes"
	"context"
	"fmt"
	"time"

	ptypes "github.com/gogo/protobuf/types"
	pbp2p "github.com/prysmaticlabs/prysm/proto/beacon/p2p/v1"
	pb "github.com/prysmaticlabs/prysm/proto/beacon/rpc/v1"
	"github.com/prysmaticlabs/prysm/shared/bitutil"
	"github.com/prysmaticlabs/prysm/shared/bytesutil"
	"github.com/prysmaticlabs/prysm/shared/mathutil"
	"github.com/prysmaticlabs/prysm/shared/params"
	"github.com/sirupsen/logrus"
	"go.opencensus.io/trace"
)

var delay = params.BeaconConfig().SecondsPerSlot / 2

// AttestToBlockHead completes the validator client's attester responsibility at a given slot.
// It fetches the latest beacon block head along with the latest canonical beacon state
// information in order to sign the block and include information about the validator's
// participation in voting on the block.
func (v *validator) AttestToBlockHead(ctx context.Context, slot uint64, idx string) {
	ctx, span := trace.StartSpan(ctx, "validator.AttestToBlockHead")
	defer span.End()
	span.AddAttributes(
		trace.StringAttribute("validator", fmt.Sprintf("%#x", v.keys[idx].PublicKey.Marshal())),
	)

	epoch := slot / params.BeaconConfig().SlotsPerEpoch

	// Retrieve the current fork data from the beacon node.
	fork, err := v.beaconClient.ForkData(ctx, &ptypes.Empty{})
	if err != nil {
		log.Errorf("Failed to get fork data from beacon node's state: %v", err)
		return
	}

	// if the attestation has already been submit, then resend it
	attestation, err := v.db.GetAttestation(fork, v.keys[idx].PublicKey, epoch)
	if err != nil {
		log.Errorf("Failed to get saved attestation: %v", err)
		return
	}
	if attestation != nil {
		if attestation.Data.Slot != slot {
			log.Errorf("Try to attest for slot %d, but already have attest for the slot %d in the same epoch", slot-params.BeaconConfig().GenesisSlot, attestation.Data.Slot-params.BeaconConfig().GenesisSlot)
		} else {
			// Broadcast to the network via beacon chain node.
			_, err = v.submitAttestation(ctx, attestation)
			if err != nil {
				log.WithError(err).Error("Failed to submit saved attestation")
			}
		}
		return
	}

	truncatedPk := idx
	if len(idx) > 12 {
		truncatedPk = idx[:12]
	}
	log.WithField("validator", truncatedPk).Info("Performing a beacon block attestation...")
	v.waitToSlotMidpoint(ctx, slot)

	// First the validator should construct attestation_data, an AttestationData
	// object based upon the state at the assigned slot.
	attData := &pbp2p.AttestationData{
		CrosslinkDataRootHash32: params.BeaconConfig().ZeroHash[:], // Stub for Phase 0.
	}
	// We fetch the validator index as it is necessary to generate the aggregation
	// bitfield of the attestation itself.
	pubKey := v.keys[idx].PublicKey.Marshal()
	var assignment *pb.CommitteeAssignmentResponse_CommitteeAssignment
	if v.assignments == nil {
		log.Errorf("No assignments for validators")
		return
	}
	for _, amnt := range v.assignments.Assignment {
		if bytes.Equal(pubKey, amnt.PublicKey) {
			assignment = amnt
		}
	}
	idxReq := &pb.ValidatorIndexRequest{
		PublicKey: pubKey,
	}
	validatorIndexRes, err := v.validatorClient.ValidatorIndex(ctx, idxReq)
	if err != nil {
		log.Errorf("Could not fetch validator index: %v", err)
		return
	}
	// Set the attestation data's shard as the shard associated with the validator's
	// committee as retrieved by CrosslinkCommitteesAtSlot.
	attData.Shard = assignment.Shard

	// Fetch other necessary information from the beacon node in order to attest
	// including the justified epoch, epoch boundary information, and more.
	infoReq := &pb.AttestationDataRequest{
		Slot:  slot,
		Shard: assignment.Shard,
	}
	infoRes, err := v.attesterClient.AttestationDataAtSlot(ctx, infoReq)
	if err != nil {
		log.Errorf("Could not fetch necessary info to produce attestation at slot %d: %v",
			slot-params.BeaconConfig().GenesisSlot, err)
		return
	}

	committeeLength := mathutil.CeilDiv8(len(assignment.Committee))

	// Set the attestation data's slot to head_state.slot where the slot
	// is the canonical head of the beacon chain.
	attData.Slot = infoRes.HeadSlot
	// Set the attestation data's beacon block root = hash_tree_root(head) where head
	// is the validator's view of the head block of the beacon chain during the slot.
	attData.BeaconBlockRootHash32 = infoRes.BeaconBlockRootHash32
	// Set the attestation data's epoch boundary root = hash_tree_root(epoch_boundary)
	// where epoch_boundary is the block at the most recent epoch boundary in the
	// chain defined by head -- i.e. the BeaconBlock where block.slot == get_epoch_start_slot(slot_to_epoch(head.slot)).
	attData.EpochBoundaryRootHash32 = infoRes.EpochBoundaryRootHash32
	// Set the attestation data's latest crosslink root = state.latest_crosslinks[shard].shard_block_root
	// where state is the beacon state at head and shard is the validator's assigned shard.
	attData.LatestCrosslink = infoRes.LatestCrosslink
	// Set the attestation data's justified epoch = state.justified_epoch where state
	// is the beacon state at the head.
	attData.JustifiedEpoch = infoRes.JustifiedEpoch
	// Set the attestation data's justified block root = hash_tree_root(justified_block) where
	// justified_block is the block at state.justified_epoch in the chain defined by head.
	// On the server side, this is fetched by calling get_block_root(state, justified_epoch).
	attData.JustifiedBlockRootHash32 = infoRes.JustifiedBlockRootHash32

	// The validator now creates an Attestation object using the AttestationData as
	// set in the code above after all properties have been set.
	attestation = &pbp2p.Attestation{
		Data: attData,
	}

	// We set the custody bitfield to an slice of zero values as a stub for phase 0
	// of length len(committee)+7 // 8.
	attestation.CustodyBitfield = make([]byte, committeeLength)

	// Find the index in committee to be used for
	// the aggregation bitfield
	var indexInCommittee int
	for i, vIndex := range assignment.Committee {
		if vIndex == validatorIndexRes.Index {
			indexInCommittee = i
			break
		}
	}

	aggregationBitfield := bitutil.SetBitfield(indexInCommittee, committeeLength)
	attestation.AggregationBitfield = aggregationBitfield

	// TODO(#1366): Use BLS to generate an aggregate signature.
	attestation.AggregateSignature = []byte("signed")

	log.WithFields(logrus.Fields{
		"shard":     attData.Shard,
		"slot":      slot - params.BeaconConfig().GenesisSlot,
		"validator": truncatedPk,
	}).Info("Attesting to beacon chain head...")

	// Keep the attestation
	if err := v.db.SaveAttestation(fork, v.keys[idx].PublicKey, attestation); err != nil {
		log.WithError(err).Error("Failed to save attestation")
		return
	}

	attestationHash, err := v.submitAttestation(ctx, attestation)
	if err != nil {
		log.WithError(err).Error("Failed to submit attestation")
	}

	log.WithFields(logrus.Fields{
<<<<<<< HEAD
		"headHash":        fmt.Sprintf("%#x", attData.BeaconBlockRootHash32),
		"sourceHash":      fmt.Sprintf("%#x", attData.JustifiedBlockRootHash32),
		"targetHash":      fmt.Sprintf("%#x", attData.EpochBoundaryRootHash32),
		"slot":            attData.Slot - params.BeaconConfig().GenesisSlot,
		"shard":           attData.Shard,
		"attestationHash": fmt.Sprintf("%#x", attestationHash),
		"validator":       truncatedPk,
=======
		"headRoot":  fmt.Sprintf("%#x", bytesutil.Trunc(attData.BeaconBlockRootHash32)),
		"slot":      attData.Slot - params.BeaconConfig().GenesisSlot,
		"shard":     attData.Shard,
		"validator": truncatedPk,
>>>>>>> 9a461291
	}).Info("Attested latest head")

	span.AddAttributes(
		trace.Int64Attribute("slot", int64(slot-params.BeaconConfig().GenesisSlot)),
		trace.StringAttribute("attestationHash", fmt.Sprintf("%#x", attestationHash)),
		trace.Int64Attribute("shard", int64(attData.Shard)),
		trace.StringAttribute("blockRoot", fmt.Sprintf("%#x", attestation.Data.BeaconBlockRootHash32)),
		trace.Int64Attribute("justifiedEpoch", int64(attData.JustifiedEpoch-params.BeaconConfig().GenesisEpoch)),
		trace.StringAttribute("bitfield", fmt.Sprintf("%#x", aggregationBitfield)),
	)
}

func (v *validator) submitAttestation(ctx context.Context, attestation *pbp2p.Attestation) ([]byte, error) {
	_, span := trace.StartSpan(ctx, "validator.submitAttestation")
	defer span.End()

	log.Infof("Produced attestation with block root: %#x", attestation.Data.BeaconBlockRootHash32)
	attResp, err := v.attesterClient.AttestHead(ctx, attestation)
	if err != nil {
		log.WithError(err).Error("Could not submit attestation to beacon node")
		return nil, err
	}
	return attResp.AttestationHash, nil
}

// waitToSlotMidpoint waits until halfway through the current slot period
// such that any blocks from this slot have time to reach the beacon node
// before creating the attestation.
func (v *validator) waitToSlotMidpoint(ctx context.Context, slot uint64) {
	_, span := trace.StartSpan(ctx, "validator.waitToSlotMidpoint")
	defer span.End()

	duration := time.Duration(slot*params.BeaconConfig().SecondsPerSlot+delay) * time.Second
	timeToBroadcast := time.Unix(int64(v.genesisTime), 0).Add(duration)

	time.Sleep(time.Until(timeToBroadcast))
}<|MERGE_RESOLUTION|>--- conflicted
+++ resolved
@@ -175,20 +175,10 @@
 	}
 
 	log.WithFields(logrus.Fields{
-<<<<<<< HEAD
-		"headHash":        fmt.Sprintf("%#x", attData.BeaconBlockRootHash32),
-		"sourceHash":      fmt.Sprintf("%#x", attData.JustifiedBlockRootHash32),
-		"targetHash":      fmt.Sprintf("%#x", attData.EpochBoundaryRootHash32),
-		"slot":            attData.Slot - params.BeaconConfig().GenesisSlot,
-		"shard":           attData.Shard,
-		"attestationHash": fmt.Sprintf("%#x", attestationHash),
-		"validator":       truncatedPk,
-=======
 		"headRoot":  fmt.Sprintf("%#x", bytesutil.Trunc(attData.BeaconBlockRootHash32)),
 		"slot":      attData.Slot - params.BeaconConfig().GenesisSlot,
 		"shard":     attData.Shard,
 		"validator": truncatedPk,
->>>>>>> 9a461291
 	}).Info("Attested latest head")
 
 	span.AddAttributes(
