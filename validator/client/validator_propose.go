--- conflicted
+++ resolved
@@ -29,8 +29,7 @@
 	}
 	ctx, span := trace.StartSpan(ctx, "validator.ProposeBlock")
 	defer span.End()
-<<<<<<< HEAD
-	span.AddAttributes(trace.StringAttribute("validator", fmt.Sprintf("%#x", v.key.PublicKey.Marshal())))
+	span.AddAttributes(trace.StringAttribute("validator", fmt.Sprintf("%#x", v.keys[idx].PublicKey.Marshal())))
 	log.Info("Performing a beacon block proposal...")
 
 	epoch := slot / params.BeaconConfig().SlotsPerEpoch
@@ -38,12 +37,12 @@
 	// Retrieve the current fork data from the beacon node.
 	fork, err := v.beaconClient.ForkData(ctx, &ptypes.Empty{})
 	if err != nil {
-		log.Errorf("Failed to get fork data from beacon node's state: %v", err)
+		log.WithError(err).Error("Failed to get fork data from beacon node's state")
 		return
 	}
 
 	// if the block has already been proposed, then resend it
-	block, err := v.db.GetProposedBlock(fork, v.key.PublicKey, epoch)
+	block, err := v.db.GetProposedBlock(fork, v.keys[idx].PublicKey, epoch)
 	if err != nil {
 		log.Errorf("Failed to get saved proposed block: %v", err)
 		return
@@ -64,14 +63,12 @@
 		return
 	}
 
-=======
 	span.AddAttributes(trace.StringAttribute("validator", fmt.Sprintf("%#x", v.keys[idx].PublicKey.Marshal())))
 	truncatedPk := idx
 	if len(idx) > 12 {
 		truncatedPk = idx[:12]
 	}
 	log.WithFields(logrus.Fields{"validator": truncatedPk}).Info("Performing a beacon block proposal...")
->>>>>>> 80d47468
 	// 1. Fetch data from Beacon Chain node.
 	// Get current head beacon block.
 	headBlock, err := v.beaconClient.CanonicalHead(ctx, &ptypes.Empty{})
@@ -98,16 +95,6 @@
 		log.WithError(err).Error("Failed to get ETH1 data")
 		return
 	}
-
-<<<<<<< HEAD
-=======
-	// Retrieve the current fork data from the beacon node.
-	fork, err := v.beaconClient.ForkData(ctx, &ptypes.Empty{})
-	if err != nil {
-		log.WithError(err).Error("Failed to get fork data from beacon node's state")
-		return
-	}
->>>>>>> 80d47468
 	// Then, we generate a RandaoReveal by signing the block's slot information using
 	// the validator's private key.
 	// epoch_signature = bls_sign(
@@ -165,7 +152,7 @@
 	block.Signature = nil
 
 	// Keep the block that signed
-	if err := v.db.SaveProposedBlock(fork, v.key.PublicKey, block); err != nil {
+	if err := v.db.SaveProposedBlock(fork, v.keys[idx].PublicKey, block); err != nil {
 		log.WithError(err).Error("Failed to save block")
 		return
 	}
